[tool.poetry]
name = "neclib"
version = "0.13.8"
description = "Pure Python tools for NECST."
license = "MIT"
readme = "README.md"
authors = ["KaoruNishikawa <k.nishikawa@a.phys.nagoya-u.ac.jp>"]
homepage = "https://necst-telescope.github.io/neclib/"
repository = "https://github.com/necst-telescope/neclib"

[tool.poetry.dependencies]
python = "^3.8"
astropy = "^5.0.4"
necstdb = "^0.2.8"
numpy = "^1.22"
<<<<<<< HEAD
ogameasure = "^0.5.4"
=======
ogameasure =  "^0.5.4"
>>>>>>> 232a6122
pyinterface = { version = "^1.6", markers = "sys_platform == 'linux'" }
tomlkit = "^0.11.4"

[tool.poetry.dev-dependencies]
black = "^22.4"
flake8 = "^3.8"
ipykernel = "^5.3"
jupyter = "^1.0"
myst-parser = "^0.18.0"
notebook = "^6.4"
pydata-sphinx-theme = "^0.11.0"
pytest = "^7.2.0"
pytest-cov = "^3.0.0"
pytest-xdist = "^2.5.0"
sphinx = "^5.1"

[build-system]
requires = ["poetry-core>=1.0.0"]
build-backend = "poetry.core.masonry.api"<|MERGE_RESOLUTION|>--- conflicted
+++ resolved
@@ -13,11 +13,7 @@
 astropy = "^5.0.4"
 necstdb = "^0.2.8"
 numpy = "^1.22"
-<<<<<<< HEAD
 ogameasure = "^0.5.4"
-=======
-ogameasure =  "^0.5.4"
->>>>>>> 232a6122
 pyinterface = { version = "^1.6", markers = "sys_platform == 'linux'" }
 tomlkit = "^0.11.4"
 
