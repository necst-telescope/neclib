observatory = "OMU1P85M"
location = { lon = "138.472153deg", lat = "35.940874deg", height = "1386m" }
observation_frequency = "230GHz"

simulator = true

record_root = "/home/exito/data"

alert_interval_sec = 1

antenna_pid_param_az = [1.5, 0.0, 0.0]
antenna_pid_param_el = [1.5, 0.0, 0.0]
antenna_drive_range_az = ["0deg", "360deg"]
antenna_drive_range_el = ["10deg", "90deg"]
antenna_drive_warning_limit_az = ["10deg", "350deg"]
antenna_drive_warning_limit_el = ["15deg", "80deg"]
antenna_drive_critical_limit_az = ["5deg", "355deg"]
antenna_drive_critical_limit_el = ["10deg", "85deg"]
antenna_pointing_accuracy = "10arcsec"
antenna_pointing_parameter_path = "./pointing_param.toml"
antenna_scan_margin = "1deg"
antenna_max_acceleration_az = "1.6deg s-2"
antenna_max_acceleration_el = "1.6deg s-2"
antenna_max_speed_az = "1.6deg/s"
antenna_max_speed_el = "1.6deg/s"
antenna_command_frequency = 50
antenna_command_offset_sec = 3
chopper_position_in = 4750
chopper_position_away = 19700
chopper_telemetry_interval = 2

chopper_motor_rsw_id = 0

antenna_motor_rsw_id = 0
antenna_motor_useaxes = "xyu"
antenna_motor_x_mode = "jog"
antenna_motor_y_mode = "jog"
antenna_motor_u_mode = "ptp"
antenna_motor_x_pulse_conf = { PULSE = 1, OUT = 0, DIR = 0, WAIT = 0, DUTY = 0 }
antenna_motor_y_pulse_conf = { PULSE = 1, OUT = 0, DIR = 0, WAIT = 0, DUTY = 0 }
antenna_motor_u_pulse_conf = { PULSE = 1, OUT = 1, DIR = 1, WAIT = 0, DUTY = 0 }
antenna_motor_x_motion_clock = 59
antenna_motor_y_motion_clock = 59
antenna_motor_u_motion_clock = 299
antenna_motor_x_motion_acc_mode = "acc_normal"
antenna_motor_y_motion_acc_mode = "acc_normal"
antenna_motor_u_motion_acc_mode = "acc_normal"
antenna_motor_x_motion_low_speed = 10
antenna_motor_y_motion_low_speed = 10
antenna_motor_u_motion_low_speed = 10
antenna_motor_x_motion_speed = 5000
antenna_motor_y_motion_speed = 50000
antenna_motor_u_motion_speed = 10000
antenna_motor_x_motion_acc = 50
antenna_motor_y_motion_acc = 50
antenna_motor_u_motion_acc = 50
antenna_motor_x_motion_dec = 50
antenna_motor_y_motion_dec = 50
antenna_motor_u_motion_dec = 50
antenna_motor_x_motion_step = 1
antenna_motor_y_motion_step = 1
antenna_motor_u_motion_step = 5000
antenna_motor_axis_az = "y"
antenna_motor_axis_el = "x"
antenna_motor_axis_chopper = "u"
antenna_motor_speed_to_pulse_factor = 200000

antenna_encoder_port_az = "/dev/ttyUSB0"
antenna_encoder_port_el = "/dev/ttyUSB1"

signal_generator_host = "192.168.101.120"
signal_generator_port = 10001

thermometer_host = "192.168.100.106"
thermometer_port = 12

weather_station_port = "/dev/ttyUSB2"

<<<<<<< HEAD
bias_setter_rsw_id = "0"
=======
bias_reader_rsw_id = "0"
bias_reader_ave_num = 100
bias_reader_smpl_freq = 100
bias_reader_single_diff = "DIFF"
bias_reader_all_ch_num = 8
bias_reader_smpl_ch_req =[
    {ch_no = 1, range = '5V'},
    {ch_no = 2, range = '5V'},
    {ch_no = 3, range = '5V'},
    {ch_no = 4, range = '5V'},
    {ch_no = 5, range = '5V'},
    {ch_no = 6, range = '5V'},
    {ch_no = 7, range = '5V'},
    {ch_no = 8, range = '5V'},
]
>>>>>>> 401308de

DEV_antenna_motor = "CPZ7415V"
DEV_chopper_motor = "CPZ7415V"
DEV_antenna_encoder = "ND287"
DEV_weather_station = "TR73U"
DEV_thermometer = "Model218"
DEV_signal_generator = "FSW0020"
<<<<<<< HEAD
DEV_bias_setter = "CPZ340816"
=======
DEV_bias_reader =  "CPZ3177"
>>>>>>> 401308de

ros_service_timeout_sec = 10
ros_communication_deadline_sec = 0.01
ros_logging_interval_sec = 2
ros_topic_scan_interval_sec = 1<|MERGE_RESOLUTION|>--- conflicted
+++ resolved
@@ -76,9 +76,8 @@
 
 weather_station_port = "/dev/ttyUSB2"
 
-<<<<<<< HEAD
 bias_setter_rsw_id = "0"
-=======
+
 bias_reader_rsw_id = "0"
 bias_reader_ave_num = 100
 bias_reader_smpl_freq = 100
@@ -94,7 +93,6 @@
     {ch_no = 7, range = '5V'},
     {ch_no = 8, range = '5V'},
 ]
->>>>>>> 401308de
 
 DEV_antenna_motor = "CPZ7415V"
 DEV_chopper_motor = "CPZ7415V"
@@ -102,11 +100,8 @@
 DEV_weather_station = "TR73U"
 DEV_thermometer = "Model218"
 DEV_signal_generator = "FSW0020"
-<<<<<<< HEAD
 DEV_bias_setter = "CPZ340816"
-=======
 DEV_bias_reader =  "CPZ3177"
->>>>>>> 401308de
 
 ros_service_timeout_sec = 10
 ros_communication_deadline_sec = 0.01
