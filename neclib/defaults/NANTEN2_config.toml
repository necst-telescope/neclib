--- conflicted
+++ resolved
@@ -168,11 +168,7 @@
 [sis_bias_setter.board0]
 _ = "CPZ340816"
 rsw_id = 0
-<<<<<<< HEAD
-channel = { 2L = 1, 2R = 2, 3L = 3, 3R =4 }
-=======
 channel = { 2L = 1, 2R = 2, 3L = 3, 3R = 4 }
->>>>>>> 916af66e
 max_mv = [-16, 16]
 converter = "x / 3"
 
@@ -198,11 +194,7 @@
 single_diff = "DIFF"
 all_ch_num = 24
 ch_range = '5V' # TODO: check! in the script
-<<<<<<< HEAD
-channel = {sis_2L_V = 1, sis_2L_I = 2, sis_2R_V = 3, sis_2R_I = 4, sis_3L_V = 5, sis_3L_I = 6, sis_3R_V = 7, sis_3R_I = 8, sis_4L_V = 9, sis_4L_I = 10, sis_4R_V = 11, sis_4R_I = 12, sis_5L_V = 13, sis_5L_I = 14, sis_5R_V = 15, sis_5R_I = 16, sis_1LU_V = 17, sis_1LU_I = 18, sis_1LL_V = 19, sis_1LL_I = 20, sis_1RU_V = 21, sis_1RU_I = 22, sis_1RL_V = 23, sis_1RL_I = 24 }
-=======
 channel = { sis_2L_V = 1, sis_2L_I = 2, sis_2R_V = 3, sis_2R_I = 4, sis_3L_V = 5, sis_3L_I = 6, sis_3R_V = 7, sis_3R_I = 8, sis_4L_V = 9, sis_4L_I = 10, sis_4R_V = 11, sis_4R_I = 12, sis_5L_V = 13, sis_5L_I = 14, sis_5R_V = 15, sis_5R_I = 16, sis_1LU_V = 17, sis_1LU_I = 18, sis_1LL_V = 19, sis_1LL_I = 20, sis_1RU_V = 21, sis_1RU_I = 22, sis_1RL_V = 23, sis_1RL_I = 24 }
->>>>>>> 916af66e
 converter = [
     { ch = "sis_2L_V", V = "x * 10" },
     { ch = "sis_2L_I", I = "x * 1000" },
@@ -238,46 +230,12 @@
 single_diff = "SINGLE"
 all_ch_num = 32
 ch_range = '5V' # TODO: check! in the script
-<<<<<<< HEAD
-channel = { hemt_2L_Vdr = 1, hemt_2L_Vg1 = 2, hemt_2L_Vg2 = 3, hemt_2L_Id = 4, hemt_2R_Vdr = 5, hemt_2R_Vg1 = 6, hemt_2R_Vg2 = 7,hemt_2R_Id = 8, hemt_3L_Vdr = 9, hemt_3L_Vg1 = 10, hemt_3L_Vg2 = 11, hemt_3L_Id = 12, hemt_3R_Vdr = 13, hemt_3R_Vg1 = 14, hemt_3R_Vg2 = 15, hemt_3R_Id = 16, hemt_4L_Vdr = 17, hemt_4L_Vg1 = 18, hemt_4L_Vg2 = 19, hemr_4L_Id = 20, hemt_4R_Vdr = 21, hemt_4R_Vg1 = 22, hemt_4R_Vg2 = 23, hemt_4R_Id = 24,  hemt_5L_Vdr = 25, hemt_5L_Vg1 = 26, hemt_5L_Vg2 = 27, hemt_5L_Id = 28, hemt_5R_Vdr = 29, hemt_5R_Vg1 = 30, hemt_5R_Vg2 = 31, hemt_5R_Id = 32}
-=======
 channel = { hemt_2L_Vdr = 1, hemt_2L_Vg1 = 2, hemt_2L_Vg2 = 3, hemt_2L_Id = 4, hemt_2R_Vdr = 5, hemt_2R_Vg1 = 6, hemt_2R_Vg2 = 7, hemt_2R_Id = 8, hemt_3L_Vdr = 9, hemt_3L_Vg1 = 10, hemt_3L_Vg2 = 11, hemt_3L_Id = 12, hemt_3R_Vdr = 13, hemt_3R_Vg1 = 14, hemt_3R_Vg2 = 15, hemt_3R_Id = 16, hemt_4L_Vdr = 17, hemt_4L_Vg1 = 18, hemt_4L_Vg2 = 19, hemr_4L_Id = 20, hemt_4R_Vdr = 21, hemt_4R_Vg1 = 22, hemt_4R_Vg2 = 23, hemt_4R_Id = 24, hemt_5L_Vdr = 25, hemt_5L_Vg1 = 26, hemt_5L_Vg2 = 27, hemt_5L_Id = 28, hemt_5R_Vdr = 29, hemt_5R_Vg1 = 30, hemt_5R_Vg2 = 31, hemt_5R_Id = 32 }
->>>>>>> 916af66e
 converter = [
     { ch = "hemt_2L_Vdr", V = "x" },
     { ch = "hemt_2L_Vg1", V = "x" },
     { ch = "hemt_2L_Vg2", V = "x" },
     { ch = "hemt_2L_Id", I = "10000 * x" },
-<<<<<<< HEAD
-    { ch = "hemt_2R_Vdr", V = "x"},
-    { ch = "hemt_2R_Vg1", V = "x"},
-    { ch = "hemt_2R_Vg2", V = "x"},
-    { ch = "hemt_2R_Id", I = "10000 * x"},
-    { ch = "hemt_3L_Vdr", V = "x"},
-    { ch = "hemt_3L_Vg1", V = "x"},
-    { ch = "hemt_3L_Vg2", V = "x"},
-    { ch = "hemt_3L_Id", I = "10000 * x"},
-    { ch = "hemt_3R_Vdr", V = "x"},
-    { ch = "hemt_3R_Vg1", V = "x"},
-    { ch = "hemt_3R_Vg2", V = "x"},
-    { ch = "hemt_3R_Id", I = "10000 * x"},
-    { ch = "hemt_4L_Vdr", V = "x"},
-    { ch = "hemt_4L_Vg1", V = "x"},
-    { ch = "hemt_4L_Vg2", V = "x"},
-    { ch = "hemt_4L_Id", I = "10000 * x"},
-    { ch = "hemt_4R_Vdr", V = "x"},
-    { ch = "hemt_4R_Vg1", V = "x"},
-    { ch = "hemt_4R_Vg2", V = "x"},
-    { ch = "hemt_4R_Id", I = "10000 * x"},
-    { ch = "hemt_5L_Vdr", V = "x"},
-    { ch = "hemt_5L_Vg1", V = "x"},
-    { ch = "hemt_5L_Vg2", V = "x"},
-    { ch = "hemt_5L_Id", I = "10000 * x"},
-    { ch = "hemt_5R_Vdr", V = "x"},
-    { ch = "hemt_5R_Vg1", V = "x"},
-    { ch = "hemt_5R_Vg2", V = "x"},
-    { ch = "hemt_5R_Id", I = "10000 * x"},
-=======
     { ch = "hemt_2R_Vdr", V = "x" },
     { ch = "hemt_2R_Vg1", V = "x" },
     { ch = "hemt_2R_Vg2", V = "x" },
@@ -306,7 +264,6 @@
     { ch = "hemt_5R_Vg1", V = "x" },
     { ch = "hemt_5R_Vg2", V = "x" },
     { ch = "hemt_5R_Id", I = "10000 * x" },
->>>>>>> 916af66e
 ]
 
 [spectrometer]
@@ -315,67 +272,23 @@
 data_port = 25144
 cmd_port = 16210
 synctime_us = 100000
-<<<<<<< HEAD
-bw_MHz = { 1 = 2000, 2 = 2000, 3 = 2000, 4 = 2000 , 5 = 2000, 6 = 2000, 7 = 2000, 8= 2000, 9 = 2000, 10 = 2000, 11 = 2000, 12 = 2000, 13 = 2000, 14 = 2000, 15 = 2000, 16 = 2000}
-max_ch = 32768
-
-[attenuator.beam2]
-=======
 bw_MHz = { 1 = 2000, 2 = 2000, 3 = 2000, 4 = 2000, 5 = 2000, 6 = 2000, 7 = 2000, 8 = 2000, 9 = 2000, 10 = 2000, 11 = 2000, 12 = 2000, 13 = 2000, 14 = 2000, 15 = 2000 }
 max_ch = 32768
 
 [attenuator.beam2]
 channel = { 2R = X, 2L = Y }
 
->>>>>>> 916af66e
 _ = "11713B"
 communicator = "GPIB"
 host = "172.20.0.161"
 gpib_port = 28
-<<<<<<< HEAD
-channel = { 2R = X, 2L = Y }
-
-[attenuator.beam3]
-=======
 [attenuator.beam3]
 channel = { 3R = X, 3L = Y }
 
->>>>>>> 916af66e
 _ = "11713B"
 communicator = "LAN"
 host = "172.20.0.164"
 lan_port = 5025
-<<<<<<< HEAD
-channel = { 3R = X, 3L = Y }
-
-[attenuator.beam4]
-_ = "11713B"
-communicator = "LAN"
-host = "172.20.0.165"
-lan_port = 5025
-channel = { 4R = X, 4L = Y }
-
-[attenuator.beam5]
-_ = "11713B"
-communicator = "LAN"
-host = "172.20.0.166"
-lan_port = 5025
-channel = { 5R = X, 5L = Y }
-
-[attenuator.beam1R]
-_ = "11713B"
-communicator = "GPIB"
-host = "172.20.0.162"
-gpib_port = 28
-channel = { 1RU = X, 1RL = Y }
-
-[attenuator.beam1L]
-_ = "11713B"
-communicator = "GPIB"
-host = "172.20.0.163"
-gpib_port = 28
-channel = { 1LU = X, 1LL = Y }
-=======
 [attenuator.beam4]
 channel = { 4R = X, 4L = Y }
 
@@ -385,7 +298,6 @@
 lan_port = 5025
 [attenuator.beam5]
 channel = { 5R = X, 5L = Y }
->>>>>>> 916af66e
 
 _ = "11713B"
 communicator = "LAN"
@@ -407,11 +319,7 @@
 gpib_port = 28
 [local_attenuator]
 _ = "CPZ340516"
-<<<<<<< HEAD
-channel = { 2L = 1, 2R = 2, 3L = 3, 3R = 4, 4L = 5, 4R = 6, 5L = 7, 5R = 8}
-=======
 channel = { 2L = 1, 2R = 2, 3L = 3, 3R = 4, 4L = 5, 4R = 6, 5L = 7, 5R = 8 }
->>>>>>> 916af66e
 range = "DA0_100mA"
 rate = 0.1
 rsw_id = 0
