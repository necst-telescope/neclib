--- conflicted
+++ resolved
@@ -198,10 +198,7 @@
         lon, lat = utils.get_quantity(lon, lat, unit=unit)
         if getattr(frame, "name", frame) == "altaz":
             frame = self._get_altaz_frame(obstime)
-<<<<<<< HEAD
-=======
-
->>>>>>> 4b334ce8
+
         altaz = SkyCoord(lon, lat, frame=frame).transform_to(
             self._get_altaz_frame(obstime)
         )
