--- conflicted
+++ resolved
@@ -7,16 +7,6 @@
 
 import astropy.units as u
 import numpy as np
-<<<<<<< HEAD
-from astropy.coordinates import BaseCoordinateFrame, EarthLocation
-
-from .. import config, get_logger, utils
-from ..parameters.pointing_error import PointingError
-from ..typing import Number, UnitType
-from .convert import CoordCalculator
-
-T = TypeVar("T", Number, u.Quantity)  # lon, lat の型
-=======
 from astropy.coordinates import BaseCoordinateFrame
 
 from .. import config, utils
@@ -24,7 +14,6 @@
 from .convert import CoordCalculator
 
 T = TypeVar("T", Number, u.Quantity)
->>>>>>> a4def1b3
 
 
 class PathFinder(CoordCalculator):
@@ -74,44 +63,6 @@
 
     """
 
-<<<<<<< HEAD
-    def __init__(
-        self,
-        location: EarthLocation,
-        pointing_param_path: os.PathLike,
-        *,
-        pressure: Optional[u.Quantity] = None,
-        temperature: Optional[u.Quantity] = None,
-        relative_humidity: Optional[Union[Number, u.Quantity]] = None,
-        obswl: Optional[u.Quantity] = None,
-        obsfreq: Optional[u.Quantity] = None,
-    ) -> None:
-        self.logger = get_logger(self.__class__.__name__)
-
-        if (obswl is not None) and (obsfreq is not None):
-            if obswl != const.c / obsfreq:  # type: ignore
-                raise ValueError("Specify ``obswl`` or ``obs_freq``, not both.")
-
-        self.location = location
-        self.pointing_param_path = pointing_param_path
-        self.pressure = pressure
-        self.temperature = temperature
-        self.relative_humidity = relative_humidity
-        self.obswl = obswl
-        if temperature is not None:
-            self.temperature = temperature.to("deg_C", equivalencies=u.temperature())
-        if obsfreq is not None:
-            self.obswl = const.c / obsfreq  # type: ignore
-
-        self.pointing_error_corrector = PointingError.from_file(pointing_param_path)
-
-        diffraction_params = ["pressure", "temperature", "relative_humidity", "obswl"]
-        not_set = list(filter(lambda x: getattr(self, x) is None, diffraction_params))
-        if len(not_set) > 0:
-            self.logger.warning(
-                f"{not_set} are not set. Diffraction correction is not available."
-            )
-
     def standby_position(
         self,
         start: Tuple[T, T],
@@ -152,8 +103,6 @@
 
         return (standby_lon, standby_lat)
 
-=======
->>>>>>> a4def1b3
     def linear(
         self,
         start: Tuple[T, T],
