[[package]]
name = "alabaster"
version = "0.7.12"
description = "A configurable sidebar-enabled Sphinx theme"
category = "dev"
optional = false
python-versions = "*"

[[package]]
name = "anyio"
version = "3.6.2"
description = "High level compatibility layer for multiple asynchronous event loop implementations"
category = "dev"
optional = false
python-versions = ">=3.6.2"

[package.dependencies]
idna = ">=2.8"
sniffio = ">=1.1"

[package.extras]
doc = ["packaging", "sphinx-autodoc-typehints (>=1.2.0)", "sphinx-rtd-theme"]
test = ["contextlib2", "coverage[toml] (>=4.5)", "hypothesis (>=4.0)", "mock (>=4)", "pytest (>=7.0)", "pytest-mock (>=3.6.1)", "trustme", "uvloop (<0.15)", "uvloop (>=0.15)"]
trio = ["trio (>=0.16,<0.22)"]

[[package]]
name = "appnope"
version = "0.1.3"
description = "Disable App Nap on macOS >= 10.9"
category = "dev"
optional = false
python-versions = "*"

[[package]]
name = "argon2-cffi"
version = "21.3.0"
description = "The secure Argon2 password hashing algorithm."
category = "dev"
optional = false
python-versions = ">=3.6"

[package.dependencies]
argon2-cffi-bindings = "*"

[package.extras]
dev = ["cogapp", "coverage[toml] (>=5.0.2)", "furo", "hypothesis", "pre-commit", "pytest", "sphinx", "sphinx-notfound-page", "tomli"]
docs = ["furo", "sphinx", "sphinx-notfound-page"]
tests = ["coverage[toml] (>=5.0.2)", "hypothesis", "pytest"]

[[package]]
name = "argon2-cffi-bindings"
version = "21.2.0"
description = "Low-level CFFI bindings for Argon2"
category = "dev"
optional = false
python-versions = ">=3.6"

[package.dependencies]
cffi = ">=1.0.1"

[package.extras]
dev = ["cogapp", "pre-commit", "pytest", "wheel"]
tests = ["pytest"]

[[package]]
name = "astropy"
version = "5.1.1"
description = "Astronomy and astrophysics core library"
category = "main"
optional = false
python-versions = ">=3.8"

[package.dependencies]
numpy = ">=1.18"
packaging = ">=19.0"
pyerfa = ">=2.0"
PyYAML = ">=3.13"

[package.extras]
all = ["asdf (>=2.10.0)", "beautifulsoup4", "bleach", "bottleneck", "certifi", "dask[array]", "h5py", "html5lib", "ipython (>=4.2)", "jplephem", "matplotlib (>=3.1,!=3.4.0,!=3.5.2)", "mpmath", "pandas", "pyarrow (>=5.0.0)", "pytest (>=7.0)", "pytz", "scipy (>=1.3)", "sortedcontainers", "typing-extensions (>=3.10.0.1)"]
docs = ["Jinja2 (<3.1)", "matplotlib (>=3.1,!=3.4.0,!=3.5.2)", "pytest (>=7.0)", "scipy (>=1.3)", "sphinx (<4)", "sphinx-astropy (>=1.6)", "sphinx-changelog (>=1.2.0)"]
recommended = ["matplotlib (>=3.1,!=3.4.0,!=3.5.2)", "scipy (>=1.3)"]
test = ["pytest (>=7.0)", "pytest-astropy (>=0.10)", "pytest-astropy-header (>=0.2.1)", "pytest-doctestplus (>=0.12)", "pytest-xdist"]
test_all = ["coverage", "ipython (>=4.2)", "objgraph", "pooch", "pytest (>=7.0)", "pytest-astropy (>=0.10)", "pytest-astropy-header (>=0.2.1)", "pytest-doctestplus (>=0.12)", "pytest-xdist", "sgp4 (>=2.3)", "skyfield (>=1.20)"]

[[package]]
name = "asttokens"
version = "2.1.0"
description = "Annotate AST trees with source code positions"
category = "dev"
optional = false
python-versions = "*"

[package.dependencies]
six = "*"

[package.extras]
test = ["astroid (<=2.5.3)", "pytest"]

[[package]]
name = "attrs"
version = "22.1.0"
description = "Classes Without Boilerplate"
category = "dev"
optional = false
python-versions = ">=3.5"

[package.extras]
dev = ["cloudpickle", "coverage[toml] (>=5.0.2)", "furo", "hypothesis", "mypy (>=0.900,!=0.940)", "pre-commit", "pympler", "pytest (>=4.3.0)", "pytest-mypy-plugins", "sphinx", "sphinx-notfound-page", "zope.interface"]
docs = ["furo", "sphinx", "sphinx-notfound-page", "zope.interface"]
tests = ["cloudpickle", "coverage[toml] (>=5.0.2)", "hypothesis", "mypy (>=0.900,!=0.940)", "pympler", "pytest (>=4.3.0)", "pytest-mypy-plugins", "zope.interface"]
tests_no_zope = ["cloudpickle", "coverage[toml] (>=5.0.2)", "hypothesis", "mypy (>=0.900,!=0.940)", "pympler", "pytest (>=4.3.0)", "pytest-mypy-plugins"]

[[package]]
name = "Babel"
version = "2.11.0"
description = "Internationalization utilities"
category = "dev"
optional = false
python-versions = ">=3.6"

[package.dependencies]
pytz = ">=2015.7"

[[package]]
name = "backcall"
version = "0.2.0"
description = "Specifications for callback functions passed in to an API"
category = "dev"
optional = false
python-versions = "*"

[[package]]
name = "beautifulsoup4"
version = "4.11.1"
description = "Screen-scraping library"
category = "dev"
optional = false
python-versions = ">=3.6.0"

[package.dependencies]
soupsieve = ">1.2"

[package.extras]
html5lib = ["html5lib"]
lxml = ["lxml"]

[[package]]
name = "black"
version = "22.10.0"
description = "The uncompromising code formatter."
category = "dev"
optional = false
python-versions = ">=3.7"

[package.dependencies]
click = ">=8.0.0"
mypy-extensions = ">=0.4.3"
pathspec = ">=0.9.0"
platformdirs = ">=2"
tomli = {version = ">=1.1.0", markers = "python_full_version < \"3.11.0a7\""}
typing-extensions = {version = ">=3.10.0.0", markers = "python_version < \"3.10\""}

[package.extras]
colorama = ["colorama (>=0.4.3)"]
d = ["aiohttp (>=3.7.4)"]
jupyter = ["ipython (>=7.8.0)", "tokenize-rt (>=3.2.0)"]
uvloop = ["uvloop (>=0.15.2)"]

[[package]]
name = "bleach"
version = "5.0.1"
description = "An easy safelist-based HTML-sanitizing tool."
category = "dev"
optional = false
python-versions = ">=3.7"

[package.dependencies]
six = ">=1.9.0"
webencodings = "*"

[package.extras]
css = ["tinycss2 (>=1.1.0,<1.2)"]
dev = ["Sphinx (==4.3.2)", "black (==22.3.0)", "build (==0.8.0)", "flake8 (==4.0.1)", "hashin (==0.17.0)", "mypy (==0.961)", "pip-tools (==6.6.2)", "pytest (==7.1.2)", "tox (==3.25.0)", "twine (==4.0.1)", "wheel (==0.37.1)"]

[[package]]
name = "certifi"
version = "2022.9.24"
description = "Python package for providing Mozilla's CA Bundle."
category = "dev"
optional = false
python-versions = ">=3.6"

[[package]]
name = "cffi"
version = "1.15.1"
description = "Foreign Function Interface for Python calling C code."
category = "dev"
optional = false
python-versions = "*"

[package.dependencies]
pycparser = "*"

[[package]]
name = "charset-normalizer"
version = "2.1.1"
description = "The Real First Universal Charset Detector. Open, modern and actively maintained alternative to Chardet."
category = "dev"
optional = false
python-versions = ">=3.6.0"

[package.extras]
unicode_backport = ["unicodedata2"]

[[package]]
name = "click"
version = "8.1.3"
description = "Composable command line interface toolkit"
category = "dev"
optional = false
python-versions = ">=3.7"

[package.dependencies]
colorama = {version = "*", markers = "platform_system == \"Windows\""}

[[package]]
name = "colorama"
version = "0.4.6"
description = "Cross-platform colored terminal text."
category = "dev"
optional = false
python-versions = "!=3.0.*,!=3.1.*,!=3.2.*,!=3.3.*,!=3.4.*,!=3.5.*,!=3.6.*,>=2.7"

[[package]]
name = "coverage"
version = "6.5.0"
description = "Code coverage measurement for Python"
category = "dev"
optional = false
python-versions = ">=3.7"

[package.dependencies]
tomli = {version = "*", optional = true, markers = "python_full_version <= \"3.11.0a6\" and extra == \"toml\""}

[package.extras]
toml = ["tomli"]

[[package]]
name = "decorator"
version = "5.1.1"
description = "Decorators for Humans"
category = "dev"
optional = false
python-versions = ">=3.5"

[[package]]
name = "defusedxml"
version = "0.7.1"
description = "XML bomb protection for Python stdlib modules"
category = "dev"
optional = false
python-versions = ">=2.7, !=3.0.*, !=3.1.*, !=3.2.*, !=3.3.*, !=3.4.*"

[[package]]
name = "docutils"
version = "0.19"
description = "Docutils -- Python Documentation Utilities"
category = "dev"
optional = false
python-versions = ">=3.7"

[[package]]
name = "entrypoints"
version = "0.4"
description = "Discover and load entry points from installed packages."
category = "dev"
optional = false
python-versions = ">=3.6"

[[package]]
name = "exceptiongroup"
version = "1.0.1"
description = "Backport of PEP 654 (exception groups)"
category = "dev"
optional = false
python-versions = ">=3.7"

[package.extras]
test = ["pytest (>=6)"]

[[package]]
name = "execnet"
version = "1.9.0"
description = "execnet: rapid multi-Python deployment"
category = "dev"
optional = false
python-versions = ">=2.7, !=3.0.*, !=3.1.*, !=3.2.*, !=3.3.*, !=3.4.*"

[package.extras]
testing = ["pre-commit"]

[[package]]
name = "executing"
version = "1.2.0"
description = "Get the currently executing AST node of a frame, and other information"
category = "dev"
optional = false
python-versions = "*"

[package.extras]
tests = ["asttokens", "littleutils", "pytest", "rich"]

[[package]]
name = "fastjsonschema"
version = "2.16.2"
description = "Fastest Python implementation of JSON schema"
category = "dev"
optional = false
python-versions = "*"

[package.extras]
devel = ["colorama", "json-spec", "jsonschema", "pylint", "pytest", "pytest-benchmark", "pytest-cache", "validictory"]

[[package]]
name = "flake8"
version = "3.9.2"
description = "the modular source code checker: pep8 pyflakes and co"
category = "dev"
optional = false
python-versions = "!=3.0.*,!=3.1.*,!=3.2.*,!=3.3.*,!=3.4.*,>=2.7"

[package.dependencies]
mccabe = ">=0.6.0,<0.7.0"
pycodestyle = ">=2.7.0,<2.8.0"
pyflakes = ">=2.3.0,<2.4.0"

[[package]]
name = "idna"
version = "3.4"
description = "Internationalized Domain Names in Applications (IDNA)"
category = "dev"
optional = false
python-versions = ">=3.5"

[[package]]
name = "imagesize"
version = "1.4.1"
description = "Getting image size from png/jpeg/jpeg2000/gif file"
category = "dev"
optional = false
python-versions = ">=2.7, !=3.0.*, !=3.1.*, !=3.2.*, !=3.3.*"

[[package]]
name = "importlib-metadata"
version = "5.0.0"
description = "Read metadata from Python packages"
category = "dev"
optional = false
python-versions = ">=3.7"

[package.dependencies]
zipp = ">=0.5"

[package.extras]
docs = ["furo", "jaraco.packaging (>=9)", "jaraco.tidelift (>=1.4)", "rst.linker (>=1.9)", "sphinx (>=3.5)"]
perf = ["ipython"]
testing = ["flake8 (<5)", "flufl.flake8", "importlib-resources (>=1.3)", "packaging", "pyfakefs", "pytest (>=6)", "pytest-black (>=0.3.7)", "pytest-checkdocs (>=2.4)", "pytest-cov", "pytest-enabler (>=1.3)", "pytest-flake8", "pytest-mypy (>=0.9.1)", "pytest-perf (>=0.9.2)"]

[[package]]
name = "importlib-resources"
version = "5.10.0"
description = "Read resources from Python packages"
category = "dev"
optional = false
python-versions = ">=3.7"

[package.dependencies]
zipp = {version = ">=3.1.0", markers = "python_version < \"3.10\""}

[package.extras]
docs = ["furo", "jaraco.packaging (>=9)", "jaraco.tidelift (>=1.4)", "rst.linker (>=1.9)", "sphinx (>=3.5)"]
testing = ["flake8 (<5)", "pytest (>=6)", "pytest-black (>=0.3.7)", "pytest-checkdocs (>=2.4)", "pytest-cov", "pytest-enabler (>=1.3)", "pytest-flake8", "pytest-mypy (>=0.9.1)"]

[[package]]
name = "iniconfig"
version = "1.1.1"
description = "iniconfig: brain-dead simple config-ini parsing"
category = "dev"
optional = false
python-versions = "*"

[[package]]
name = "ipykernel"
version = "5.5.6"
description = "IPython Kernel for Jupyter"
category = "dev"
optional = false
python-versions = ">=3.5"

[package.dependencies]
appnope = {version = "*", markers = "platform_system == \"Darwin\""}
ipython = ">=5.0.0"
ipython-genutils = "*"
jupyter-client = "*"
tornado = ">=4.2"
traitlets = ">=4.1.0"

[package.extras]
test = ["flaky", "jedi (<=0.17.2)", "nose", "pytest (!=5.3.4)", "pytest-cov"]

[[package]]
name = "ipython"
version = "8.6.0"
description = "IPython: Productive Interactive Computing"
category = "dev"
optional = false
python-versions = ">=3.8"

[package.dependencies]
appnope = {version = "*", markers = "sys_platform == \"darwin\""}
backcall = "*"
colorama = {version = "*", markers = "sys_platform == \"win32\""}
decorator = "*"
jedi = ">=0.16"
matplotlib-inline = "*"
pexpect = {version = ">4.3", markers = "sys_platform != \"win32\""}
pickleshare = "*"
prompt-toolkit = ">3.0.1,<3.1.0"
pygments = ">=2.4.0"
stack-data = "*"
traitlets = ">=5"

[package.extras]
all = ["black", "curio", "docrepr", "ipykernel", "ipyparallel", "ipywidgets", "matplotlib", "matplotlib (!=3.2.0)", "nbconvert", "nbformat", "notebook", "numpy (>=1.20)", "pandas", "pytest (<7)", "pytest (<7.1)", "pytest-asyncio", "qtconsole", "setuptools (>=18.5)", "sphinx (>=1.3)", "sphinx-rtd-theme", "stack-data", "testpath", "trio", "typing-extensions"]
black = ["black"]
doc = ["docrepr", "ipykernel", "matplotlib", "pytest (<7)", "pytest (<7.1)", "pytest-asyncio", "setuptools (>=18.5)", "sphinx (>=1.3)", "sphinx-rtd-theme", "stack-data", "testpath", "typing-extensions"]
kernel = ["ipykernel"]
nbconvert = ["nbconvert"]
nbformat = ["nbformat"]
notebook = ["ipywidgets", "notebook"]
parallel = ["ipyparallel"]
qtconsole = ["qtconsole"]
test = ["pytest (<7.1)", "pytest-asyncio", "testpath"]
test_extra = ["curio", "matplotlib (!=3.2.0)", "nbformat", "numpy (>=1.20)", "pandas", "pytest (<7.1)", "pytest-asyncio", "testpath", "trio"]

[[package]]
name = "ipython_genutils"
version = "0.2.0"
description = "Vestigial utilities from IPython"
category = "dev"
optional = false
python-versions = "*"

[[package]]
name = "ipywidgets"
version = "8.0.2"
description = "Jupyter interactive widgets"
category = "dev"
optional = false
python-versions = ">=3.7"

[package.dependencies]
ipykernel = ">=4.5.1"
ipython = ">=6.1.0"
jupyterlab-widgets = ">=3.0,<4.0"
traitlets = ">=4.3.1"
widgetsnbextension = ">=4.0,<5.0"

[package.extras]
test = ["jsonschema", "pytest (>=3.6.0)", "pytest-cov", "pytz"]

[[package]]
name = "jedi"
version = "0.18.1"
description = "An autocompletion tool for Python that can be used for text editors."
category = "dev"
optional = false
python-versions = ">=3.6"

[package.dependencies]
parso = ">=0.8.0,<0.9.0"

[package.extras]
qa = ["flake8 (==3.8.3)", "mypy (==0.782)"]
testing = ["Django (<3.1)", "colorama", "docopt", "pytest (<7.0.0)"]

[[package]]
name = "Jinja2"
version = "3.1.2"
description = "A very fast and expressive template engine."
category = "dev"
optional = false
python-versions = ">=3.7"

[package.dependencies]
MarkupSafe = ">=2.0"

[package.extras]
i18n = ["Babel (>=2.7)"]

[[package]]
name = "jsonschema"
version = "4.17.0"
description = "An implementation of JSON Schema validation for Python"
category = "dev"
optional = false
python-versions = ">=3.7"

[package.dependencies]
attrs = ">=17.4.0"
importlib-resources = {version = ">=1.4.0", markers = "python_version < \"3.9\""}
pkgutil-resolve-name = {version = ">=1.3.10", markers = "python_version < \"3.9\""}
pyrsistent = ">=0.14.0,<0.17.0 || >0.17.0,<0.17.1 || >0.17.1,<0.17.2 || >0.17.2"

[package.extras]
format = ["fqdn", "idna", "isoduration", "jsonpointer (>1.13)", "rfc3339-validator", "rfc3987", "uri-template", "webcolors (>=1.11)"]
format-nongpl = ["fqdn", "idna", "isoduration", "jsonpointer (>1.13)", "rfc3339-validator", "rfc3986-validator (>0.1.0)", "uri-template", "webcolors (>=1.11)"]

[[package]]
name = "jupyter"
version = "1.0.0"
description = "Jupyter metapackage. Install all the Jupyter components in one go."
category = "dev"
optional = false
python-versions = "*"

[package.dependencies]
ipykernel = "*"
ipywidgets = "*"
jupyter-console = "*"
nbconvert = "*"
notebook = "*"
qtconsole = "*"

[[package]]
name = "jupyter-client"
version = "7.4.5"
description = "Jupyter protocol implementation and client libraries"
category = "dev"
optional = false
python-versions = ">=3.7"

[package.dependencies]
entrypoints = "*"
jupyter-core = ">=4.9.2"
nest-asyncio = ">=1.5.4"
python-dateutil = ">=2.8.2"
pyzmq = ">=23.0"
tornado = ">=6.2"
traitlets = "*"

[package.extras]
doc = ["ipykernel", "myst-parser", "sphinx (>=1.3.6)", "sphinx-rtd-theme", "sphinxcontrib-github-alt"]
test = ["codecov", "coverage", "ipykernel (>=6.12)", "ipython", "mypy", "pre-commit", "pytest", "pytest-asyncio (>=0.18)", "pytest-cov", "pytest-timeout"]

[[package]]
name = "jupyter-console"
version = "6.4.4"
description = "Jupyter terminal console"
category = "dev"
optional = false
python-versions = ">=3.7"

[package.dependencies]
ipykernel = "*"
ipython = "*"
jupyter-client = ">=7.0.0"
prompt-toolkit = ">=2.0.0,<3.0.0 || >3.0.0,<3.0.1 || >3.0.1,<3.1.0"
pygments = "*"

[package.extras]
test = ["pexpect"]

[[package]]
name = "jupyter-core"
version = "5.0.0"
description = "Jupyter core package. A base package on which Jupyter projects rely."
category = "dev"
optional = false
python-versions = ">=3.8"

[package.dependencies]
platformdirs = "*"
pywin32 = {version = ">=1.0", markers = "sys_platform == \"win32\" and platform_python_implementation != \"PyPy\""}
traitlets = "*"

[package.extras]
test = ["ipykernel", "pre-commit", "pytest", "pytest-cov", "pytest-timeout"]

[[package]]
name = "jupyter-server"
version = "1.23.1"
description = "=?utf-8?q?The_backend=E2=80=94i=2Ee=2E_core_services=2C_APIs=2C_and_REST_endpoints=E2=80=94to_Jupyter_web_applications=2E?="
category = "dev"
optional = false
python-versions = ">=3.7"

[package.dependencies]
anyio = ">=3.1.0,<4"
argon2-cffi = "*"
jinja2 = "*"
jupyter-client = ">=6.1.12"
jupyter-core = ">=4.7.0"
nbconvert = ">=6.4.4"
nbformat = ">=5.2.0"
packaging = "*"
prometheus-client = "*"
pywinpty = {version = "*", markers = "os_name == \"nt\""}
pyzmq = ">=17"
Send2Trash = "*"
terminado = ">=0.8.3"
tornado = ">=6.1.0"
traitlets = ">=5.1"
websocket-client = "*"

[package.extras]
test = ["coverage", "ipykernel", "pre-commit", "pytest (>=7.0)", "pytest-console-scripts", "pytest-cov", "pytest-mock", "pytest-timeout", "pytest-tornasync", "requests"]

[[package]]
name = "jupyterlab-pygments"
version = "0.2.2"
description = "Pygments theme using JupyterLab CSS variables"
category = "dev"
optional = false
python-versions = ">=3.7"

[[package]]
name = "jupyterlab-widgets"
version = "3.0.3"
description = "Jupyter interactive widgets for JupyterLab"
category = "dev"
optional = false
python-versions = ">=3.7"

[[package]]
name = "markdown-it-py"
version = "2.1.0"
description = "Python port of markdown-it. Markdown parsing, done right!"
category = "dev"
optional = false
python-versions = ">=3.7"

[package.dependencies]
mdurl = ">=0.1,<1.0"

[package.extras]
benchmarking = ["psutil", "pytest", "pytest-benchmark (>=3.2,<4.0)"]
code_style = ["pre-commit (==2.6)"]
compare = ["commonmark (>=0.9.1,<0.10.0)", "markdown (>=3.3.6,<3.4.0)", "mistletoe (>=0.8.1,<0.9.0)", "mistune (>=2.0.2,<2.1.0)", "panflute (>=2.1.3,<2.2.0)"]
linkify = ["linkify-it-py (>=1.0,<2.0)"]
plugins = ["mdit-py-plugins"]
profiling = ["gprof2dot"]
rtd = ["attrs", "myst-parser", "pyyaml", "sphinx", "sphinx-copybutton", "sphinx-design", "sphinx_book_theme"]
testing = ["coverage", "pytest", "pytest-cov", "pytest-regressions"]

[[package]]
name = "MarkupSafe"
version = "2.1.1"
description = "Safely add untrusted strings to HTML/XML markup."
category = "dev"
optional = false
python-versions = ">=3.7"

[[package]]
name = "matplotlib-inline"
version = "0.1.6"
description = "Inline Matplotlib backend for Jupyter"
category = "dev"
optional = false
python-versions = ">=3.5"

[package.dependencies]
traitlets = "*"

[[package]]
name = "mccabe"
version = "0.6.1"
description = "McCabe checker, plugin for flake8"
category = "dev"
optional = false
python-versions = "*"

[[package]]
name = "mdit-py-plugins"
version = "0.3.1"
description = "Collection of plugins for markdown-it-py"
category = "dev"
optional = false
python-versions = ">=3.7"

[package.dependencies]
markdown-it-py = ">=1.0.0,<3.0.0"

[package.extras]
code_style = ["pre-commit"]
rtd = ["attrs", "myst-parser (>=0.16.1,<0.17.0)", "sphinx-book-theme (>=0.1.0,<0.2.0)"]
testing = ["coverage", "pytest", "pytest-cov", "pytest-regressions"]

[[package]]
name = "mdurl"
version = "0.1.2"
description = "Markdown URL utilities"
category = "dev"
optional = false
python-versions = ">=3.7"

[[package]]
name = "mistune"
version = "2.0.4"
description = "A sane Markdown parser with useful plugins and renderers"
category = "dev"
optional = false
python-versions = "*"

[[package]]
name = "mypy-extensions"
version = "0.4.3"
description = "Experimental type system extensions for programs checked with the mypy typechecker."
category = "dev"
optional = false
python-versions = "*"

[[package]]
name = "myst-parser"
version = "0.18.1"
description = "An extended commonmark compliant parser, with bridges to docutils & sphinx."
category = "dev"
optional = false
python-versions = ">=3.7"

[package.dependencies]
docutils = ">=0.15,<0.20"
jinja2 = "*"
markdown-it-py = ">=1.0.0,<3.0.0"
mdit-py-plugins = ">=0.3.1,<0.4.0"
pyyaml = "*"
sphinx = ">=4,<6"
typing-extensions = "*"

[package.extras]
code_style = ["pre-commit (>=2.12,<3.0)"]
linkify = ["linkify-it-py (>=1.0,<2.0)"]
rtd = ["ipython", "sphinx-book-theme", "sphinx-design", "sphinxcontrib.mermaid (>=0.7.1,<0.8.0)", "sphinxext-opengraph (>=0.6.3,<0.7.0)", "sphinxext-rediraffe (>=0.2.7,<0.3.0)"]
testing = ["beautifulsoup4", "coverage[toml]", "pytest (>=6,<7)", "pytest-cov", "pytest-param-files (>=0.3.4,<0.4.0)", "pytest-regressions", "sphinx (<5.2)", "sphinx-pytest"]

[[package]]
name = "nbclassic"
version = "0.4.8"
description = "A web-based notebook environment for interactive computing"
category = "dev"
optional = false
python-versions = ">=3.7"

[package.dependencies]
argon2-cffi = "*"
ipykernel = "*"
ipython-genutils = "*"
jinja2 = "*"
jupyter-client = ">=6.1.1"
jupyter-core = ">=4.6.1"
jupyter-server = ">=1.8"
nbconvert = ">=5"
nbformat = "*"
nest-asyncio = ">=1.5"
notebook-shim = ">=0.1.0"
prometheus-client = "*"
pyzmq = ">=17"
Send2Trash = ">=1.8.0"
terminado = ">=0.8.3"
tornado = ">=6.1"
traitlets = ">=4.2.1"

[package.extras]
docs = ["myst-parser", "nbsphinx", "sphinx", "sphinx-rtd-theme", "sphinxcontrib-github-alt"]
json-logging = ["json-logging"]
test = ["coverage", "nbval", "pytest", "pytest-cov", "pytest-playwright", "pytest-tornasync", "requests", "requests-unixsocket", "testpath"]

[[package]]
name = "nbclient"
version = "0.7.0"
description = "A client library for executing notebooks. Formerly nbconvert's ExecutePreprocessor."
category = "dev"
optional = false
python-versions = ">=3.7.0"

[package.dependencies]
jupyter-client = ">=6.1.5"
nbformat = ">=5.0"
nest-asyncio = "*"
traitlets = ">=5.2.2"

[package.extras]
sphinx = ["Sphinx (>=1.7)", "autodoc-traits", "mock", "moto", "myst-parser", "sphinx-book-theme"]
test = ["black", "check-manifest", "flake8", "ipykernel", "ipython", "ipywidgets", "mypy", "nbconvert", "pip (>=18.1)", "pre-commit", "pytest (>=4.1)", "pytest-asyncio", "pytest-cov (>=2.6.1)", "setuptools (>=60.0)", "testpath", "twine (>=1.11.0)", "xmltodict"]

[[package]]
name = "nbconvert"
version = "7.2.4"
description = "Converting Jupyter Notebooks"
category = "dev"
optional = false
python-versions = ">=3.7"

[package.dependencies]
beautifulsoup4 = "*"
bleach = "*"
defusedxml = "*"
importlib-metadata = {version = ">=3.6", markers = "python_version < \"3.10\""}
jinja2 = ">=3.0"
jupyter-core = ">=4.7"
jupyterlab-pygments = "*"
markupsafe = ">=2.0"
mistune = ">=2.0.3,<3"
nbclient = ">=0.5.0"
nbformat = ">=5.1"
packaging = "*"
pandocfilters = ">=1.4.1"
pygments = ">=2.4.1"
tinycss2 = "*"
traitlets = ">=5.0"

[package.extras]
all = ["ipykernel", "ipython", "ipywidgets (>=7)", "myst-parser", "nbsphinx (>=0.2.12)", "pre-commit", "pyppeteer (>=1,<1.1)", "pyqtwebengine (>=5.15)", "pytest", "pytest-cov", "pytest-dependency", "sphinx (==5.0.2)", "sphinx-rtd-theme", "tornado (>=6.1)"]
docs = ["ipython", "myst-parser", "nbsphinx (>=0.2.12)", "sphinx (==5.0.2)", "sphinx-rtd-theme"]
qtpdf = ["pyqtwebengine (>=5.15)"]
qtpng = ["pyqtwebengine (>=5.15)"]
serve = ["tornado (>=6.1)"]
test = ["ipykernel", "ipywidgets (>=7)", "pre-commit", "pyppeteer (>=1,<1.1)", "pytest", "pytest-cov", "pytest-dependency"]
webpdf = ["pyppeteer (>=1,<1.1)"]

[[package]]
name = "nbformat"
version = "5.7.0"
description = "The Jupyter Notebook format"
category = "dev"
optional = false
python-versions = ">=3.7"

[package.dependencies]
fastjsonschema = "*"
jsonschema = ">=2.6"
jupyter-core = "*"
traitlets = ">=5.1"

[package.extras]
test = ["check-manifest", "pep440", "pre-commit", "pytest", "testpath"]

[[package]]
name = "necstdb"
version = "0.2.9"
description = "Database for NECST."
category = "main"
optional = false
python-versions = ">=3.6.1,<4.0.0"

[package.dependencies]
numpy = ">=1.19,<2.0"
pandas = ">=1.1,<2.0"

[[package]]
name = "nest-asyncio"
version = "1.5.6"
description = "Patch asyncio to allow nested event loops"
category = "dev"
optional = false
python-versions = ">=3.5"

[[package]]
name = "notebook"
version = "6.5.2"
description = "A web-based notebook environment for interactive computing"
category = "dev"
optional = false
python-versions = ">=3.7"

[package.dependencies]
argon2-cffi = "*"
ipykernel = "*"
ipython-genutils = "*"
jinja2 = "*"
jupyter-client = ">=5.3.4"
jupyter-core = ">=4.6.1"
nbclassic = ">=0.4.7"
nbconvert = ">=5"
nbformat = "*"
nest-asyncio = ">=1.5"
prometheus-client = "*"
pyzmq = ">=17"
Send2Trash = ">=1.8.0"
terminado = ">=0.8.3"
tornado = ">=6.1"
traitlets = ">=4.2.1"

[package.extras]
docs = ["myst-parser", "nbsphinx", "sphinx", "sphinx-rtd-theme", "sphinxcontrib-github-alt"]
json-logging = ["json-logging"]
test = ["coverage", "nbval", "pytest", "pytest-cov", "requests", "requests-unixsocket", "selenium (==4.1.5)", "testpath"]

[[package]]
name = "notebook-shim"
version = "0.2.2"
description = "A shim layer for notebook traits and config"
category = "dev"
optional = false
python-versions = ">=3.7"

[package.dependencies]
jupyter-server = ">=1.8,<3"

[package.extras]
test = ["pytest", "pytest-console-scripts", "pytest-tornasync"]

[[package]]
name = "numpy"
version = "1.23.4"
description = "NumPy is the fundamental package for array computing with Python."
category = "main"
optional = false
python-versions = ">=3.8"

[[package]]
name = "ogameasure"
version = "0.5.3"
description = "Driver for SCPI device"
category = "main"
optional = false
python-versions = "*"

[package.dependencies]
numpy = "*"
pyserial = "*"

[[package]]
name = "packaging"
version = "21.3"
description = "Core utilities for Python packages"
category = "main"
optional = false
python-versions = ">=3.6"

[package.dependencies]
pyparsing = ">=2.0.2,<3.0.5 || >3.0.5"

[[package]]
name = "pandas"
version = "1.5.1"
description = "Powerful data structures for data analysis, time series, and statistics"
category = "main"
optional = false
python-versions = ">=3.8"

[package.dependencies]
numpy = [
    {version = ">=1.21.0", markers = "python_version >= \"3.10\""},
    {version = ">=1.20.3", markers = "python_version < \"3.10\""},
]
python-dateutil = ">=2.8.1"
pytz = ">=2020.1"

[package.extras]
test = ["hypothesis (>=5.5.3)", "pytest (>=6.0)", "pytest-xdist (>=1.31)"]

[[package]]
name = "pandocfilters"
version = "1.5.0"
description = "Utilities for writing pandoc filters in python"
category = "dev"
optional = false
python-versions = ">=2.7, !=3.0.*, !=3.1.*, !=3.2.*, !=3.3.*"

[[package]]
name = "parso"
version = "0.8.3"
description = "A Python Parser"
category = "dev"
optional = false
python-versions = ">=3.6"

[package.extras]
qa = ["flake8 (==3.8.3)", "mypy (==0.782)"]
testing = ["docopt", "pytest (<6.0.0)"]

[[package]]
name = "pathspec"
version = "0.10.1"
description = "Utility library for gitignore style pattern matching of file paths."
category = "dev"
optional = false
python-versions = ">=3.7"

[[package]]
name = "pexpect"
version = "4.8.0"
description = "Pexpect allows easy control of interactive console applications."
category = "dev"
optional = false
python-versions = "*"

[package.dependencies]
ptyprocess = ">=0.5"

[[package]]
name = "pickleshare"
version = "0.7.5"
description = "Tiny 'shelve'-like database with concurrency support"
category = "dev"
optional = false
python-versions = "*"

[[package]]
name = "pkgutil_resolve_name"
version = "1.3.10"
description = "Resolve a name to an object."
category = "dev"
optional = false
python-versions = ">=3.6"

[[package]]
name = "platformdirs"
version = "2.5.3"
description = "A small Python package for determining appropriate platform-specific dirs, e.g. a \"user data dir\"."
category = "dev"
optional = false
python-versions = ">=3.7"

[package.extras]
docs = ["furo (>=2022.9.29)", "proselint (>=0.13)", "sphinx (>=5.3)", "sphinx-autodoc-typehints (>=1.19.4)"]
test = ["appdirs (==1.4.4)", "pytest (>=7.2)", "pytest-cov (>=4)", "pytest-mock (>=3.10)"]

[[package]]
name = "pluggy"
version = "1.0.0"
description = "plugin and hook calling mechanisms for python"
category = "dev"
optional = false
python-versions = ">=3.6"

[package.extras]
dev = ["pre-commit", "tox"]
testing = ["pytest", "pytest-benchmark"]

[[package]]
name = "portio"
version = "0.5"
description = "PortIO, python low level port I/O for Linux x86"
category = "main"
optional = false
python-versions = "*"

[[package]]
name = "prometheus-client"
version = "0.15.0"
description = "Python client for the Prometheus monitoring system."
category = "dev"
optional = false
python-versions = ">=3.6"

[package.extras]
twisted = ["twisted"]

[[package]]
name = "prompt-toolkit"
version = "3.0.32"
description = "Library for building powerful interactive command lines in Python"
category = "dev"
optional = false
python-versions = ">=3.6.2"

[package.dependencies]
wcwidth = "*"

[[package]]
name = "psutil"
version = "5.9.4"
description = "Cross-platform lib for process and system monitoring in Python."
category = "main"
optional = false
python-versions = ">=2.7, !=3.0.*, !=3.1.*, !=3.2.*, !=3.3.*"

[package.extras]
test = ["enum34", "ipaddress", "mock", "pywin32", "wmi"]

[[package]]
name = "ptyprocess"
version = "0.7.0"
description = "Run a subprocess in a pseudo terminal"
category = "dev"
optional = false
python-versions = "*"

[[package]]
name = "pure-eval"
version = "0.2.2"
description = "Safely evaluate AST nodes without side effects"
category = "dev"
optional = false
python-versions = "*"

[package.extras]
tests = ["pytest"]

[[package]]
name = "py"
version = "1.11.0"
description = "library with cross-python path, ini-parsing, io, code, log facilities"
category = "dev"
optional = false
python-versions = ">=2.7, !=3.0.*, !=3.1.*, !=3.2.*, !=3.3.*, !=3.4.*"

[[package]]
name = "pycodestyle"
version = "2.7.0"
description = "Python style guide checker"
category = "dev"
optional = false
python-versions = ">=2.7, !=3.0.*, !=3.1.*, !=3.2.*, !=3.3.*"

[[package]]
name = "pycparser"
version = "2.21"
description = "C parser in Python"
category = "dev"
optional = false
python-versions = ">=2.7, !=3.0.*, !=3.1.*, !=3.2.*, !=3.3.*"

[[package]]
name = "pydata-sphinx-theme"
version = "0.11.0"
description = "Bootstrap-based Sphinx theme from the PyData community"
category = "dev"
optional = false
python-versions = ">=3.7"

[package.dependencies]
beautifulsoup4 = "*"
docutils = "!=0.17.0"
packaging = "*"
pygments = ">=2.7"
sphinx = ">=4.2"

[package.extras]
coverage = ["codecov", "pydata-sphinx-theme[test]", "pytest-cov"]
dev = ["nox", "pre-commit", "pydata-sphinx-theme[coverage]", "pyyaml"]
doc = ["ablog", "jupyter_sphinx", "matplotlib", "myst-nb", "nbsphinx", "numpy", "numpydoc", "pandas", "plotly", "pytest", "pytest-regressions", "rich", "sphinx-copybutton", "sphinx-design", "sphinx-sitemap", "sphinx-togglebutton", "sphinxext-rediraffe", "xarray"]
test = ["pydata-sphinx-theme[doc]", "pytest"]

[[package]]
name = "pyerfa"
version = "2.0.0.1"
description = "Python bindings for ERFA"
category = "main"
optional = false
python-versions = ">=3.7"

[package.dependencies]
numpy = ">=1.17"

[package.extras]
docs = ["sphinx-astropy (>=1.3)"]
test = ["pytest", "pytest-doctestplus (>=0.7)"]

[[package]]
name = "pyflakes"
version = "2.3.1"
description = "passive checker of Python programs"
category = "dev"
optional = false
python-versions = ">=2.7, !=3.0.*, !=3.1.*, !=3.2.*, !=3.3.*"

[[package]]
name = "Pygments"
version = "2.13.0"
description = "Pygments is a syntax highlighting package written in Python."
category = "dev"
optional = false
python-versions = ">=3.6"

[package.extras]
plugins = ["importlib-metadata"]

[[package]]
name = "pyinterface"
version = "1.7.0"
description = "driver for Interface PCI board"
category = "main"
optional = false
python-versions = "*"

[package.dependencies]
portio = "*"
psutil = "*"
pypci = "*"

[[package]]
name = "pyparsing"
version = "3.0.9"
description = "pyparsing module - Classes and methods to define and execute parsing grammars"
category = "main"
optional = false
python-versions = ">=3.6.8"

[package.extras]
diagrams = ["jinja2", "railroad-diagrams"]

[[package]]
name = "pypci"
version = "0.1.4"
description = "PCI driver for python"
category = "main"
optional = false
python-versions = "*"

[package.dependencies]
portio = "*"

[[package]]
name = "pyrsistent"
version = "0.19.2"
description = "Persistent/Functional/Immutable data structures"
category = "dev"
optional = false
python-versions = ">=3.7"

[[package]]
name = "pyserial"
version = "3.5"
description = "Python Serial Port Extension"
category = "main"
optional = false
python-versions = "*"

[package.extras]
cp2110 = ["hidapi"]

[[package]]
name = "pytest"
version = "7.2.0"
description = "pytest: simple powerful testing with Python"
category = "dev"
optional = false
python-versions = ">=3.7"

[package.dependencies]
attrs = ">=19.2.0"
colorama = {version = "*", markers = "sys_platform == \"win32\""}
exceptiongroup = {version = ">=1.0.0rc8", markers = "python_version < \"3.11\""}
iniconfig = "*"
packaging = "*"
pluggy = ">=0.12,<2.0"
tomli = {version = ">=1.0.0", markers = "python_version < \"3.11\""}

[package.extras]
testing = ["argcomplete", "hypothesis (>=3.56)", "mock", "nose", "pygments (>=2.7.2)", "requests", "xmlschema"]

[[package]]
name = "pytest-cov"
version = "3.0.0"
description = "Pytest plugin for measuring coverage."
category = "dev"
optional = false
python-versions = ">=3.6"

[package.dependencies]
coverage = {version = ">=5.2.1", extras = ["toml"]}
pytest = ">=4.6"

[package.extras]
testing = ["fields", "hunter", "process-tests", "pytest-xdist", "six", "virtualenv"]

[[package]]
name = "pytest-forked"
version = "1.4.0"
description = "run tests in isolated forked subprocesses"
category = "dev"
optional = false
python-versions = ">=3.6"

[package.dependencies]
py = "*"
pytest = ">=3.10"

[[package]]
name = "pytest-xdist"
version = "2.5.0"
description = "pytest xdist plugin for distributed testing and loop-on-failing modes"
category = "dev"
optional = false
python-versions = ">=3.6"

[package.dependencies]
execnet = ">=1.1"
pytest = ">=6.2.0"
pytest-forked = "*"

[package.extras]
psutil = ["psutil (>=3.0)"]
setproctitle = ["setproctitle"]
testing = ["filelock"]

[[package]]
name = "python-dateutil"
version = "2.8.2"
description = "Extensions to the standard Python datetime module"
category = "main"
optional = false
python-versions = "!=3.0.*,!=3.1.*,!=3.2.*,>=2.7"

[package.dependencies]
six = ">=1.5"

[[package]]
name = "pytz"
version = "2022.6"
description = "World timezone definitions, modern and historical"
category = "main"
optional = false
python-versions = "*"

[[package]]
name = "pywin32"
version = "305"
description = "Python for Window Extensions"
category = "dev"
optional = false
python-versions = "*"

[[package]]
name = "pywinpty"
version = "2.0.9"
description = "Pseudo terminal support for Windows from Python."
category = "dev"
optional = false
python-versions = ">=3.7"

[[package]]
name = "PyYAML"
version = "6.0"
description = "YAML parser and emitter for Python"
category = "main"
optional = false
python-versions = ">=3.6"

[[package]]
name = "pyzmq"
version = "24.0.1"
description = "Python bindings for 0MQ"
category = "dev"
optional = false
python-versions = ">=3.6"

[package.dependencies]
cffi = {version = "*", markers = "implementation_name == \"pypy\""}
py = {version = "*", markers = "implementation_name == \"pypy\""}

[[package]]
name = "qtconsole"
version = "5.4.0"
description = "Jupyter Qt console"
category = "dev"
optional = false
python-versions = ">= 3.7"

[package.dependencies]
ipykernel = ">=4.1"
ipython-genutils = "*"
jupyter-client = ">=4.1"
jupyter-core = "*"
pygments = "*"
pyzmq = ">=17.1"
qtpy = ">=2.0.1"
traitlets = "<5.2.1 || >5.2.1,<5.2.2 || >5.2.2"

[package.extras]
doc = ["Sphinx (>=1.3)"]
test = ["flaky", "pytest", "pytest-qt"]

[[package]]
name = "QtPy"
version = "2.3.0"
description = "Provides an abstraction layer on top of the various Qt bindings (PyQt5/6 and PySide2/6)."
category = "dev"
optional = false
python-versions = ">=3.7"

[package.dependencies]
packaging = "*"

[package.extras]
test = ["pytest (>=6,!=7.0.0,!=7.0.1)", "pytest-cov (>=3.0.0)", "pytest-qt"]

[[package]]
name = "requests"
version = "2.28.1"
description = "Python HTTP for Humans."
category = "dev"
optional = false
python-versions = ">=3.7, <4"

[package.dependencies]
certifi = ">=2017.4.17"
charset-normalizer = ">=2,<3"
idna = ">=2.5,<4"
urllib3 = ">=1.21.1,<1.27"

[package.extras]
socks = ["PySocks (>=1.5.6,!=1.5.7)"]
use_chardet_on_py3 = ["chardet (>=3.0.2,<6)"]

[[package]]
name = "Send2Trash"
version = "1.8.0"
description = "Send file to trash natively under Mac OS X, Windows and Linux."
category = "dev"
optional = false
python-versions = "*"

[package.extras]
nativelib = ["pyobjc-framework-Cocoa", "pywin32"]
objc = ["pyobjc-framework-Cocoa"]
win32 = ["pywin32"]

[[package]]
name = "six"
version = "1.16.0"
description = "Python 2 and 3 compatibility utilities"
category = "main"
optional = false
python-versions = ">=2.7, !=3.0.*, !=3.1.*, !=3.2.*"

[[package]]
name = "sniffio"
version = "1.3.0"
description = "Sniff out which async library your code is running under"
category = "dev"
optional = false
python-versions = ">=3.7"

[[package]]
name = "snowballstemmer"
version = "2.2.0"
description = "This package provides 29 stemmers for 28 languages generated from Snowball algorithms."
category = "dev"
optional = false
python-versions = "*"

[[package]]
name = "soupsieve"
version = "2.3.2.post1"
description = "A modern CSS selector implementation for Beautiful Soup."
category = "dev"
optional = false
python-versions = ">=3.6"

[[package]]
name = "Sphinx"
version = "5.3.0"
description = "Python documentation generator"
category = "dev"
optional = false
python-versions = ">=3.6"

[package.dependencies]
alabaster = ">=0.7,<0.8"
babel = ">=2.9"
colorama = {version = ">=0.4.5", markers = "sys_platform == \"win32\""}
docutils = ">=0.14,<0.20"
imagesize = ">=1.3"
importlib-metadata = {version = ">=4.8", markers = "python_version < \"3.10\""}
Jinja2 = ">=3.0"
packaging = ">=21.0"
Pygments = ">=2.12"
requests = ">=2.5.0"
snowballstemmer = ">=2.0"
sphinxcontrib-applehelp = "*"
sphinxcontrib-devhelp = "*"
sphinxcontrib-htmlhelp = ">=2.0.0"
sphinxcontrib-jsmath = "*"
sphinxcontrib-qthelp = "*"
sphinxcontrib-serializinghtml = ">=1.1.5"

[package.extras]
docs = ["sphinxcontrib-websupport"]
lint = ["docutils-stubs", "flake8 (>=3.5.0)", "flake8-bugbear", "flake8-comprehensions", "flake8-simplify", "isort", "mypy (>=0.981)", "sphinx-lint", "types-requests", "types-typed-ast"]
test = ["cython", "html5lib", "pytest (>=4.6)", "typed_ast"]

[[package]]
name = "sphinxcontrib-applehelp"
version = "1.0.2"
description = "sphinxcontrib-applehelp is a sphinx extension which outputs Apple help books"
category = "dev"
optional = false
python-versions = ">=3.5"

[package.extras]
lint = ["docutils-stubs", "flake8", "mypy"]
test = ["pytest"]

[[package]]
name = "sphinxcontrib-devhelp"
version = "1.0.2"
description = "sphinxcontrib-devhelp is a sphinx extension which outputs Devhelp document."
category = "dev"
optional = false
python-versions = ">=3.5"

[package.extras]
lint = ["docutils-stubs", "flake8", "mypy"]
test = ["pytest"]

[[package]]
name = "sphinxcontrib-htmlhelp"
version = "2.0.0"
description = "sphinxcontrib-htmlhelp is a sphinx extension which renders HTML help files"
category = "dev"
optional = false
python-versions = ">=3.6"

[package.extras]
lint = ["docutils-stubs", "flake8", "mypy"]
test = ["html5lib", "pytest"]

[[package]]
name = "sphinxcontrib-jsmath"
version = "1.0.1"
description = "A sphinx extension which renders display math in HTML via JavaScript"
category = "dev"
optional = false
python-versions = ">=3.5"

[package.extras]
test = ["flake8", "mypy", "pytest"]

[[package]]
name = "sphinxcontrib-qthelp"
version = "1.0.3"
description = "sphinxcontrib-qthelp is a sphinx extension which outputs QtHelp document."
category = "dev"
optional = false
python-versions = ">=3.5"

[package.extras]
lint = ["docutils-stubs", "flake8", "mypy"]
test = ["pytest"]

[[package]]
name = "sphinxcontrib-serializinghtml"
version = "1.1.5"
description = "sphinxcontrib-serializinghtml is a sphinx extension which outputs \"serialized\" HTML files (json and pickle)."
category = "dev"
optional = false
python-versions = ">=3.5"

[package.extras]
lint = ["docutils-stubs", "flake8", "mypy"]
test = ["pytest"]

[[package]]
name = "stack-data"
version = "0.6.0"
description = "Extract data from python stack frames and tracebacks for informative displays"
category = "dev"
optional = false
python-versions = "*"

[package.dependencies]
asttokens = ">=2.1.0"
executing = ">=1.2.0"
pure-eval = "*"

[package.extras]
tests = ["cython", "littleutils", "pygments", "pytest", "typeguard"]

[[package]]
name = "terminado"
version = "0.17.0"
description = "Tornado websocket backend for the Xterm.js Javascript terminal emulator library."
category = "dev"
optional = false
python-versions = ">=3.7"

[package.dependencies]
ptyprocess = {version = "*", markers = "os_name != \"nt\""}
pywinpty = {version = ">=1.1.0", markers = "os_name == \"nt\""}
tornado = ">=6.1.0"

[package.extras]
docs = ["pydata-sphinx-theme", "sphinx"]
test = ["pre-commit", "pytest (>=7.0)", "pytest-timeout"]

[[package]]
name = "tinycss2"
version = "1.2.1"
description = "A tiny CSS parser"
category = "dev"
optional = false
python-versions = ">=3.7"

[package.dependencies]
webencodings = ">=0.4"

[package.extras]
doc = ["sphinx", "sphinx_rtd_theme"]
test = ["flake8", "isort", "pytest"]

[[package]]
name = "tomli"
version = "2.0.1"
description = "A lil' TOML parser"
category = "dev"
optional = false
python-versions = ">=3.7"

[[package]]
name = "tomlkit"
version = "0.11.6"
description = "Style preserving TOML library"
category = "main"
optional = false
python-versions = ">=3.6"

[[package]]
name = "tornado"
version = "6.2"
description = "Tornado is a Python web framework and asynchronous networking library, originally developed at FriendFeed."
category = "dev"
optional = false
python-versions = ">= 3.7"

[[package]]
name = "traitlets"
version = "5.5.0"
description = ""
category = "dev"
optional = false
python-versions = ">=3.7"

[package.extras]
docs = ["myst-parser", "pydata-sphinx-theme", "sphinx"]
test = ["pre-commit", "pytest"]

[[package]]
name = "typing-extensions"
version = "4.4.0"
description = "Backported and Experimental Type Hints for Python 3.7+"
category = "dev"
optional = false
python-versions = ">=3.7"

[[package]]
name = "urllib3"
version = "1.26.12"
description = "HTTP library with thread-safe connection pooling, file post, and more."
category = "dev"
optional = false
python-versions = ">=2.7, !=3.0.*, !=3.1.*, !=3.2.*, !=3.3.*, !=3.4.*, !=3.5.*, <4"

[package.extras]
brotli = ["brotli (>=1.0.9)", "brotlicffi (>=0.8.0)", "brotlipy (>=0.6.0)"]
secure = ["certifi", "cryptography (>=1.3.4)", "idna (>=2.0.0)", "ipaddress", "pyOpenSSL (>=0.14)", "urllib3-secure-extra"]
socks = ["PySocks (>=1.5.6,!=1.5.7,<2.0)"]

[[package]]
name = "wcwidth"
version = "0.2.5"
description = "Measures the displayed width of unicode strings in a terminal"
category = "dev"
optional = false
python-versions = "*"

[[package]]
name = "webencodings"
version = "0.5.1"
description = "Character encoding aliases for legacy web content"
category = "dev"
optional = false
python-versions = "*"

[[package]]
name = "websocket-client"
version = "1.4.2"
description = "WebSocket client for Python with low level API options"
category = "dev"
optional = false
python-versions = ">=3.7"

[package.extras]
docs = ["Sphinx (>=3.4)", "sphinx-rtd-theme (>=0.5)"]
optional = ["python-socks", "wsaccel"]
test = ["websockets"]

[[package]]
name = "widgetsnbextension"
version = "4.0.3"
description = "Jupyter interactive widgets for Jupyter Notebook"
category = "dev"
optional = false
python-versions = ">=3.7"

[[package]]
name = "zipp"
version = "3.10.0"
description = "Backport of pathlib-compatible object wrapper for zip files"
category = "dev"
optional = false
python-versions = ">=3.7"

[package.extras]
docs = ["furo", "jaraco.packaging (>=9)", "jaraco.tidelift (>=1.4)", "rst.linker (>=1.9)", "sphinx (>=3.5)"]
testing = ["flake8 (<5)", "func-timeout", "jaraco.functools", "jaraco.itertools", "more-itertools", "pytest (>=6)", "pytest-black (>=0.3.7)", "pytest-checkdocs (>=2.4)", "pytest-cov", "pytest-enabler (>=1.3)", "pytest-flake8", "pytest-mypy (>=0.9.1)"]

[metadata]
lock-version = "1.1"
python-versions = "^3.8"
<<<<<<< HEAD
content-hash = "42aa86ec84474e5b1e0204f0752c1edc862649c07aa96997f8a2664253f43818"
=======
content-hash = "cef91b7ea4856b3b50fc8802cc57ceb71f430d4bfff661d1cec1eb4aa4dd0d5f"
>>>>>>> a4d8da5b

[metadata.files]
alabaster = [
    {file = "alabaster-0.7.12-py2.py3-none-any.whl", hash = "sha256:446438bdcca0e05bd45ea2de1668c1d9b032e1a9154c2c259092d77031ddd359"},
    {file = "alabaster-0.7.12.tar.gz", hash = "sha256:a661d72d58e6ea8a57f7a86e37d86716863ee5e92788398526d58b26a4e4dc02"},
]
anyio = [
    {file = "anyio-3.6.2-py3-none-any.whl", hash = "sha256:fbbe32bd270d2a2ef3ed1c5d45041250284e31fc0a4df4a5a6071842051a51e3"},
    {file = "anyio-3.6.2.tar.gz", hash = "sha256:25ea0d673ae30af41a0c442f81cf3b38c7e79fdc7b60335a4c14e05eb0947421"},
]
appnope = [
    {file = "appnope-0.1.3-py2.py3-none-any.whl", hash = "sha256:265a455292d0bd8a72453494fa24df5a11eb18373a60c7c0430889f22548605e"},
    {file = "appnope-0.1.3.tar.gz", hash = "sha256:02bd91c4de869fbb1e1c50aafc4098827a7a54ab2f39d9dcba6c9547ed920e24"},
]
argon2-cffi = [
    {file = "argon2-cffi-21.3.0.tar.gz", hash = "sha256:d384164d944190a7dd7ef22c6aa3ff197da12962bd04b17f64d4e93d934dba5b"},
    {file = "argon2_cffi-21.3.0-py3-none-any.whl", hash = "sha256:8c976986f2c5c0e5000919e6de187906cfd81fb1c72bf9d88c01177e77da7f80"},
]
argon2-cffi-bindings = [
    {file = "argon2-cffi-bindings-21.2.0.tar.gz", hash = "sha256:bb89ceffa6c791807d1305ceb77dbfacc5aa499891d2c55661c6459651fc39e3"},
    {file = "argon2_cffi_bindings-21.2.0-cp36-abi3-macosx_10_9_x86_64.whl", hash = "sha256:ccb949252cb2ab3a08c02024acb77cfb179492d5701c7cbdbfd776124d4d2367"},
    {file = "argon2_cffi_bindings-21.2.0-cp36-abi3-manylinux_2_17_aarch64.manylinux2014_aarch64.whl", hash = "sha256:9524464572e12979364b7d600abf96181d3541da11e23ddf565a32e70bd4dc0d"},
    {file = "argon2_cffi_bindings-21.2.0-cp36-abi3-manylinux_2_17_x86_64.manylinux2014_x86_64.whl", hash = "sha256:b746dba803a79238e925d9046a63aa26bf86ab2a2fe74ce6b009a1c3f5c8f2ae"},
    {file = "argon2_cffi_bindings-21.2.0-cp36-abi3-manylinux_2_5_i686.manylinux1_i686.manylinux_2_17_i686.manylinux2014_i686.whl", hash = "sha256:58ed19212051f49a523abb1dbe954337dc82d947fb6e5a0da60f7c8471a8476c"},
    {file = "argon2_cffi_bindings-21.2.0-cp36-abi3-musllinux_1_1_aarch64.whl", hash = "sha256:bd46088725ef7f58b5a1ef7ca06647ebaf0eb4baff7d1d0d177c6cc8744abd86"},
    {file = "argon2_cffi_bindings-21.2.0-cp36-abi3-musllinux_1_1_i686.whl", hash = "sha256:8cd69c07dd875537a824deec19f978e0f2078fdda07fd5c42ac29668dda5f40f"},
    {file = "argon2_cffi_bindings-21.2.0-cp36-abi3-musllinux_1_1_x86_64.whl", hash = "sha256:f1152ac548bd5b8bcecfb0b0371f082037e47128653df2e8ba6e914d384f3c3e"},
    {file = "argon2_cffi_bindings-21.2.0-cp36-abi3-win32.whl", hash = "sha256:603ca0aba86b1349b147cab91ae970c63118a0f30444d4bc80355937c950c082"},
    {file = "argon2_cffi_bindings-21.2.0-cp36-abi3-win_amd64.whl", hash = "sha256:b2ef1c30440dbbcba7a5dc3e319408b59676e2e039e2ae11a8775ecf482b192f"},
    {file = "argon2_cffi_bindings-21.2.0-cp38-abi3-macosx_10_9_universal2.whl", hash = "sha256:e415e3f62c8d124ee16018e491a009937f8cf7ebf5eb430ffc5de21b900dad93"},
    {file = "argon2_cffi_bindings-21.2.0-pp37-pypy37_pp73-macosx_10_9_x86_64.whl", hash = "sha256:3e385d1c39c520c08b53d63300c3ecc28622f076f4c2b0e6d7e796e9f6502194"},
    {file = "argon2_cffi_bindings-21.2.0-pp37-pypy37_pp73-manylinux_2_17_aarch64.manylinux2014_aarch64.whl", hash = "sha256:2c3e3cc67fdb7d82c4718f19b4e7a87123caf8a93fde7e23cf66ac0337d3cb3f"},
    {file = "argon2_cffi_bindings-21.2.0-pp37-pypy37_pp73-manylinux_2_17_x86_64.manylinux2014_x86_64.whl", hash = "sha256:6a22ad9800121b71099d0fb0a65323810a15f2e292f2ba450810a7316e128ee5"},
    {file = "argon2_cffi_bindings-21.2.0-pp37-pypy37_pp73-manylinux_2_5_i686.manylinux1_i686.manylinux_2_17_i686.manylinux2014_i686.whl", hash = "sha256:f9f8b450ed0547e3d473fdc8612083fd08dd2120d6ac8f73828df9b7d45bb351"},
    {file = "argon2_cffi_bindings-21.2.0-pp37-pypy37_pp73-win_amd64.whl", hash = "sha256:93f9bf70084f97245ba10ee36575f0c3f1e7d7724d67d8e5b08e61787c320ed7"},
    {file = "argon2_cffi_bindings-21.2.0-pp38-pypy38_pp73-macosx_10_9_x86_64.whl", hash = "sha256:3b9ef65804859d335dc6b31582cad2c5166f0c3e7975f324d9ffaa34ee7e6583"},
    {file = "argon2_cffi_bindings-21.2.0-pp38-pypy38_pp73-manylinux_2_17_aarch64.manylinux2014_aarch64.whl", hash = "sha256:d4966ef5848d820776f5f562a7d45fdd70c2f330c961d0d745b784034bd9f48d"},
    {file = "argon2_cffi_bindings-21.2.0-pp38-pypy38_pp73-manylinux_2_17_x86_64.manylinux2014_x86_64.whl", hash = "sha256:20ef543a89dee4db46a1a6e206cd015360e5a75822f76df533845c3cbaf72670"},
    {file = "argon2_cffi_bindings-21.2.0-pp38-pypy38_pp73-manylinux_2_5_i686.manylinux1_i686.manylinux_2_17_i686.manylinux2014_i686.whl", hash = "sha256:ed2937d286e2ad0cc79a7087d3c272832865f779430e0cc2b4f3718d3159b0cb"},
    {file = "argon2_cffi_bindings-21.2.0-pp38-pypy38_pp73-win_amd64.whl", hash = "sha256:5e00316dabdaea0b2dd82d141cc66889ced0cdcbfa599e8b471cf22c620c329a"},
]
astropy = [
    {file = "astropy-5.1.1-cp310-cp310-macosx_10_9_x86_64.whl", hash = "sha256:1845b338605a1115d2a5854707e86a9c118a7cce5d2a1c0da6a39d67ebb1648c"},
    {file = "astropy-5.1.1-cp310-cp310-macosx_11_0_arm64.whl", hash = "sha256:6ca1fb44178d8357f17da585099cf13d99020a7e4321f90a2e823d6357f60fc8"},
    {file = "astropy-5.1.1-cp310-cp310-manylinux_2_12_x86_64.manylinux2010_x86_64.whl", hash = "sha256:9a48fdea31efcf7dae8c2f9e35c8d9c2d464ab72f2282ab9e93ef332eb2c6223"},
    {file = "astropy-5.1.1-cp310-cp310-manylinux_2_17_aarch64.manylinux2014_aarch64.whl", hash = "sha256:0f7ba415912751351aa4bf4e44f159215abbb50f94f470090a4df0e1a8343341"},
    {file = "astropy-5.1.1-cp310-cp310-musllinux_1_1_x86_64.whl", hash = "sha256:605ecbe244f8122f2611593208502adf4c065471bce88657cf2d67122cb51923"},
    {file = "astropy-5.1.1-cp310-cp310-win32.whl", hash = "sha256:2ae78973bb97a2ed1eecf912d3e7c122e5beceea9325cd4d08f907c025769f60"},
    {file = "astropy-5.1.1-cp310-cp310-win_amd64.whl", hash = "sha256:725276a6d4bcd815ef1f4c7080d91d7e3b46aa449b3acffd495195d4a793d0d8"},
    {file = "astropy-5.1.1-cp311-cp311-macosx_10_9_x86_64.whl", hash = "sha256:17286c4d4cfdc26c8a9cb3e4b00d8c1b90a6fb06f0f86caf8c83b2a00907323a"},
    {file = "astropy-5.1.1-cp311-cp311-macosx_11_0_arm64.whl", hash = "sha256:80f178e0d25c0ad1d6370383bef72fd4c9b9764e66efa37a3b1b457b516199ce"},
    {file = "astropy-5.1.1-cp311-cp311-manylinux_2_17_aarch64.manylinux2014_aarch64.whl", hash = "sha256:28c5b72355b59128c590dd77c7a10cf5557d4b8775a0ae4f561d00c7a7a7a890"},
    {file = "astropy-5.1.1-cp311-cp311-manylinux_2_17_x86_64.manylinux2014_x86_64.whl", hash = "sha256:99a5e32b9df3ca904e7297fe4896b09db821c2ab13110225897d901aa389ec44"},
    {file = "astropy-5.1.1-cp311-cp311-musllinux_1_1_x86_64.whl", hash = "sha256:64a0944ac04a904029ffcbe7ff41276527cb10f2cd419f52ab4135a78de49e21"},
    {file = "astropy-5.1.1-cp311-cp311-win32.whl", hash = "sha256:f00a5a108d5a723d8c98632e4f1692eeaec847de70675eb6fb680b6bee46073f"},
    {file = "astropy-5.1.1-cp311-cp311-win_amd64.whl", hash = "sha256:38c31260cfc8dea69062ee2488bcc2e65f8553c6ca0c8784a92fdf21512ca856"},
    {file = "astropy-5.1.1-cp38-cp38-macosx_10_9_x86_64.whl", hash = "sha256:b69337baee96d8c49ca76900b18bcb7e8b154d411018025214136ee1b8f2458d"},
    {file = "astropy-5.1.1-cp38-cp38-macosx_11_0_arm64.whl", hash = "sha256:e049af9e672d7d53c9f58d128ade935f08829167f0e522f82ed59d44e118724c"},
    {file = "astropy-5.1.1-cp38-cp38-manylinux_2_12_i686.manylinux2010_i686.whl", hash = "sha256:7342a2fa897cccac0227d9cbd39f3aef2a6a95dd3a57448c0e1ef4815dd39151"},
    {file = "astropy-5.1.1-cp38-cp38-manylinux_2_12_x86_64.manylinux2010_x86_64.whl", hash = "sha256:df49549891920b9d8e9ed8ea3f465ff1d5ae92788e534a581fb1be41dd39bb4b"},
    {file = "astropy-5.1.1-cp38-cp38-manylinux_2_17_aarch64.manylinux2014_aarch64.whl", hash = "sha256:a492b5231e02745c70e159ff3eaf887be1d2dbf2ef1d557d882474e09ca01ae4"},
    {file = "astropy-5.1.1-cp38-cp38-musllinux_1_1_x86_64.whl", hash = "sha256:1a1d3e57473d679ed0cbd864e61bfe866ed7ae2f43caa2a5d1d3c42b0ecfe15b"},
    {file = "astropy-5.1.1-cp38-cp38-win32.whl", hash = "sha256:52d87dc4af21a96f30e13c0e8386752eceecaf00fe06266f5344ba7c02226015"},
    {file = "astropy-5.1.1-cp38-cp38-win_amd64.whl", hash = "sha256:176af7050c4cb248a11eb73b297fc0c028cef5097f35866c0066a55877a69f3a"},
    {file = "astropy-5.1.1-cp39-cp39-macosx_10_9_x86_64.whl", hash = "sha256:0a15cab2912f13fef370ac5de33c2f83e3f5090d1d6199f9e0bd44d6f7321386"},
    {file = "astropy-5.1.1-cp39-cp39-macosx_11_0_arm64.whl", hash = "sha256:350c55ddcf92802feb053cc5e780a173c91dd1c01df3bc9bff9096e682193a23"},
    {file = "astropy-5.1.1-cp39-cp39-manylinux_2_12_i686.manylinux2010_i686.whl", hash = "sha256:aa571a52cd311d03389b0fcbb102722a3e05be19dbb8ad418124138559fc70a8"},
    {file = "astropy-5.1.1-cp39-cp39-manylinux_2_12_x86_64.manylinux2010_x86_64.whl", hash = "sha256:33ce18410c76bf6e1b7cd7e42ead215e845c53b7cebec2ed5d4559d0fb9ff99b"},
    {file = "astropy-5.1.1-cp39-cp39-manylinux_2_17_aarch64.manylinux2014_aarch64.whl", hash = "sha256:6fd08dbe2387107b4ec1f3748d99276515e0d61ff2fdee0304b7ab39a704a171"},
    {file = "astropy-5.1.1-cp39-cp39-musllinux_1_1_x86_64.whl", hash = "sha256:4a61250c2550615227990322c224072808b0f8aaee89f92ca8c9d5779f3e72be"},
    {file = "astropy-5.1.1-cp39-cp39-win32.whl", hash = "sha256:423ee2c6fad28cbf5a6576a028872764d3c27d02e389c540f16aeb28c5edc923"},
    {file = "astropy-5.1.1-cp39-cp39-win_amd64.whl", hash = "sha256:30008bba984bfca24db30a5c397ac781f984abfeb5f50e12706245ca32d7f973"},
    {file = "astropy-5.1.1.tar.gz", hash = "sha256:ba4bd696af7090fd399b464c704bf27b5633121e461785edc70432606a94bd81"},
]
asttokens = [
    {file = "asttokens-2.1.0-py2.py3-none-any.whl", hash = "sha256:1b28ed85e254b724439afc783d4bee767f780b936c3fe8b3275332f42cf5f561"},
    {file = "asttokens-2.1.0.tar.gz", hash = "sha256:4aa76401a151c8cc572d906aad7aea2a841780834a19d780f4321c0fe1b54635"},
<<<<<<< HEAD
=======
]
atomicwrites = [
    {file = "atomicwrites-1.4.1.tar.gz", hash = "sha256:81b2c9071a49367a7f770170e5eec8cb66567cfbbc8c73d20ce5ca4a8d71cf11"},
>>>>>>> a4d8da5b
]
attrs = [
    {file = "attrs-22.1.0-py2.py3-none-any.whl", hash = "sha256:86efa402f67bf2df34f51a335487cf46b1ec130d02b8d39fd248abfd30da551c"},
    {file = "attrs-22.1.0.tar.gz", hash = "sha256:29adc2665447e5191d0e7c568fde78b21f9672d344281d0c6e1ab085429b22b6"},
]
Babel = [
    {file = "Babel-2.11.0-py3-none-any.whl", hash = "sha256:1ad3eca1c885218f6dce2ab67291178944f810a10a9b5f3cb8382a5a232b64fe"},
    {file = "Babel-2.11.0.tar.gz", hash = "sha256:5ef4b3226b0180dedded4229651c8b0e1a3a6a2837d45a073272f313e4cf97f6"},
]
backcall = [
    {file = "backcall-0.2.0-py2.py3-none-any.whl", hash = "sha256:fbbce6a29f263178a1f7915c1940bde0ec2b2a967566fe1c65c1dfb7422bd255"},
    {file = "backcall-0.2.0.tar.gz", hash = "sha256:5cbdbf27be5e7cfadb448baf0aa95508f91f2bbc6c6437cd9cd06e2a4c215e1e"},
]
beautifulsoup4 = [
    {file = "beautifulsoup4-4.11.1-py3-none-any.whl", hash = "sha256:58d5c3d29f5a36ffeb94f02f0d786cd53014cf9b3b3951d42e0080d8a9498d30"},
    {file = "beautifulsoup4-4.11.1.tar.gz", hash = "sha256:ad9aa55b65ef2808eb405f46cf74df7fcb7044d5cbc26487f96eb2ef2e436693"},
]
black = [
    {file = "black-22.10.0-1fixedarch-cp310-cp310-macosx_11_0_x86_64.whl", hash = "sha256:5cc42ca67989e9c3cf859e84c2bf014f6633db63d1cbdf8fdb666dcd9e77e3fa"},
    {file = "black-22.10.0-1fixedarch-cp311-cp311-macosx_11_0_x86_64.whl", hash = "sha256:5d8f74030e67087b219b032aa33a919fae8806d49c867846bfacde57f43972ef"},
    {file = "black-22.10.0-1fixedarch-cp37-cp37m-macosx_10_16_x86_64.whl", hash = "sha256:197df8509263b0b8614e1df1756b1dd41be6738eed2ba9e9769f3880c2b9d7b6"},
    {file = "black-22.10.0-1fixedarch-cp38-cp38-macosx_10_16_x86_64.whl", hash = "sha256:2644b5d63633702bc2c5f3754b1b475378fbbfb481f62319388235d0cd104c2d"},
    {file = "black-22.10.0-1fixedarch-cp39-cp39-macosx_11_0_x86_64.whl", hash = "sha256:e41a86c6c650bcecc6633ee3180d80a025db041a8e2398dcc059b3afa8382cd4"},
    {file = "black-22.10.0-cp310-cp310-macosx_11_0_arm64.whl", hash = "sha256:2039230db3c6c639bd84efe3292ec7b06e9214a2992cd9beb293d639c6402edb"},
    {file = "black-22.10.0-cp310-cp310-manylinux_2_17_x86_64.manylinux2014_x86_64.whl", hash = "sha256:14ff67aec0a47c424bc99b71005202045dc09270da44a27848d534600ac64fc7"},
    {file = "black-22.10.0-cp310-cp310-win_amd64.whl", hash = "sha256:819dc789f4498ecc91438a7de64427c73b45035e2e3680c92e18795a839ebb66"},
    {file = "black-22.10.0-cp311-cp311-macosx_11_0_arm64.whl", hash = "sha256:5b9b29da4f564ba8787c119f37d174f2b69cdfdf9015b7d8c5c16121ddc054ae"},
    {file = "black-22.10.0-cp311-cp311-manylinux_2_17_x86_64.manylinux2014_x86_64.whl", hash = "sha256:b8b49776299fece66bffaafe357d929ca9451450f5466e997a7285ab0fe28e3b"},
    {file = "black-22.10.0-cp311-cp311-win_amd64.whl", hash = "sha256:21199526696b8f09c3997e2b4db8d0b108d801a348414264d2eb8eb2532e540d"},
    {file = "black-22.10.0-cp37-cp37m-manylinux_2_17_x86_64.manylinux2014_x86_64.whl", hash = "sha256:1e464456d24e23d11fced2bc8c47ef66d471f845c7b7a42f3bd77bf3d1789650"},
    {file = "black-22.10.0-cp37-cp37m-win_amd64.whl", hash = "sha256:9311e99228ae10023300ecac05be5a296f60d2fd10fff31cf5c1fa4ca4b1988d"},
    {file = "black-22.10.0-cp38-cp38-macosx_11_0_arm64.whl", hash = "sha256:fba8a281e570adafb79f7755ac8721b6cf1bbf691186a287e990c7929c7692ff"},
    {file = "black-22.10.0-cp38-cp38-manylinux_2_17_x86_64.manylinux2014_x86_64.whl", hash = "sha256:915ace4ff03fdfff953962fa672d44be269deb2eaf88499a0f8805221bc68c87"},
    {file = "black-22.10.0-cp38-cp38-win_amd64.whl", hash = "sha256:444ebfb4e441254e87bad00c661fe32df9969b2bf224373a448d8aca2132b395"},
    {file = "black-22.10.0-cp39-cp39-macosx_11_0_arm64.whl", hash = "sha256:974308c58d057a651d182208a484ce80a26dac0caef2895836a92dd6ebd725e0"},
    {file = "black-22.10.0-cp39-cp39-manylinux_2_17_x86_64.manylinux2014_x86_64.whl", hash = "sha256:72ef3925f30e12a184889aac03d77d031056860ccae8a1e519f6cbb742736383"},
    {file = "black-22.10.0-cp39-cp39-win_amd64.whl", hash = "sha256:432247333090c8c5366e69627ccb363bc58514ae3e63f7fc75c54b1ea80fa7de"},
    {file = "black-22.10.0-py3-none-any.whl", hash = "sha256:c957b2b4ea88587b46cf49d1dc17681c1e672864fd7af32fc1e9664d572b3458"},
    {file = "black-22.10.0.tar.gz", hash = "sha256:f513588da599943e0cde4e32cc9879e825d58720d6557062d1098c5ad80080e1"},
]
bleach = [
    {file = "bleach-5.0.1-py3-none-any.whl", hash = "sha256:085f7f33c15bd408dd9b17a4ad77c577db66d76203e5984b1bd59baeee948b2a"},
    {file = "bleach-5.0.1.tar.gz", hash = "sha256:0d03255c47eb9bd2f26aa9bb7f2107732e7e8fe195ca2f64709fcf3b0a4a085c"},
]
certifi = [
    {file = "certifi-2022.9.24-py3-none-any.whl", hash = "sha256:90c1a32f1d68f940488354e36370f6cca89f0f106db09518524c88d6ed83f382"},
    {file = "certifi-2022.9.24.tar.gz", hash = "sha256:0d9c601124e5a6ba9712dbc60d9c53c21e34f5f641fe83002317394311bdce14"},
]
cffi = [
    {file = "cffi-1.15.1-cp27-cp27m-macosx_10_9_x86_64.whl", hash = "sha256:a66d3508133af6e8548451b25058d5812812ec3798c886bf38ed24a98216fab2"},
    {file = "cffi-1.15.1-cp27-cp27m-manylinux1_i686.whl", hash = "sha256:470c103ae716238bbe698d67ad020e1db9d9dba34fa5a899b5e21577e6d52ed2"},
    {file = "cffi-1.15.1-cp27-cp27m-manylinux1_x86_64.whl", hash = "sha256:9ad5db27f9cabae298d151c85cf2bad1d359a1b9c686a275df03385758e2f914"},
    {file = "cffi-1.15.1-cp27-cp27m-win32.whl", hash = "sha256:b3bbeb01c2b273cca1e1e0c5df57f12dce9a4dd331b4fa1635b8bec26350bde3"},
    {file = "cffi-1.15.1-cp27-cp27m-win_amd64.whl", hash = "sha256:e00b098126fd45523dd056d2efba6c5a63b71ffe9f2bbe1a4fe1716e1d0c331e"},
    {file = "cffi-1.15.1-cp27-cp27mu-manylinux1_i686.whl", hash = "sha256:d61f4695e6c866a23a21acab0509af1cdfd2c013cf256bbf5b6b5e2695827162"},
    {file = "cffi-1.15.1-cp27-cp27mu-manylinux1_x86_64.whl", hash = "sha256:ed9cb427ba5504c1dc15ede7d516b84757c3e3d7868ccc85121d9310d27eed0b"},
    {file = "cffi-1.15.1-cp310-cp310-macosx_10_9_x86_64.whl", hash = "sha256:39d39875251ca8f612b6f33e6b1195af86d1b3e60086068be9cc053aa4376e21"},
    {file = "cffi-1.15.1-cp310-cp310-macosx_11_0_arm64.whl", hash = "sha256:285d29981935eb726a4399badae8f0ffdff4f5050eaa6d0cfc3f64b857b77185"},
    {file = "cffi-1.15.1-cp310-cp310-manylinux_2_12_i686.manylinux2010_i686.manylinux_2_17_i686.manylinux2014_i686.whl", hash = "sha256:3eb6971dcff08619f8d91607cfc726518b6fa2a9eba42856be181c6d0d9515fd"},
    {file = "cffi-1.15.1-cp310-cp310-manylinux_2_17_aarch64.manylinux2014_aarch64.whl", hash = "sha256:21157295583fe8943475029ed5abdcf71eb3911894724e360acff1d61c1d54bc"},
    {file = "cffi-1.15.1-cp310-cp310-manylinux_2_17_ppc64le.manylinux2014_ppc64le.whl", hash = "sha256:5635bd9cb9731e6d4a1132a498dd34f764034a8ce60cef4f5319c0541159392f"},
    {file = "cffi-1.15.1-cp310-cp310-manylinux_2_17_s390x.manylinux2014_s390x.whl", hash = "sha256:2012c72d854c2d03e45d06ae57f40d78e5770d252f195b93f581acf3ba44496e"},
    {file = "cffi-1.15.1-cp310-cp310-manylinux_2_17_x86_64.manylinux2014_x86_64.whl", hash = "sha256:dd86c085fae2efd48ac91dd7ccffcfc0571387fe1193d33b6394db7ef31fe2a4"},
    {file = "cffi-1.15.1-cp310-cp310-musllinux_1_1_i686.whl", hash = "sha256:fa6693661a4c91757f4412306191b6dc88c1703f780c8234035eac011922bc01"},
    {file = "cffi-1.15.1-cp310-cp310-musllinux_1_1_x86_64.whl", hash = "sha256:59c0b02d0a6c384d453fece7566d1c7e6b7bae4fc5874ef2ef46d56776d61c9e"},
    {file = "cffi-1.15.1-cp310-cp310-win32.whl", hash = "sha256:cba9d6b9a7d64d4bd46167096fc9d2f835e25d7e4c121fb2ddfc6528fb0413b2"},
    {file = "cffi-1.15.1-cp310-cp310-win_amd64.whl", hash = "sha256:ce4bcc037df4fc5e3d184794f27bdaab018943698f4ca31630bc7f84a7b69c6d"},
    {file = "cffi-1.15.1-cp311-cp311-macosx_10_9_x86_64.whl", hash = "sha256:3d08afd128ddaa624a48cf2b859afef385b720bb4b43df214f85616922e6a5ac"},
    {file = "cffi-1.15.1-cp311-cp311-macosx_11_0_arm64.whl", hash = "sha256:3799aecf2e17cf585d977b780ce79ff0dc9b78d799fc694221ce814c2c19db83"},
    {file = "cffi-1.15.1-cp311-cp311-manylinux_2_12_i686.manylinux2010_i686.manylinux_2_17_i686.manylinux2014_i686.whl", hash = "sha256:a591fe9e525846e4d154205572a029f653ada1a78b93697f3b5a8f1f2bc055b9"},
    {file = "cffi-1.15.1-cp311-cp311-manylinux_2_17_aarch64.manylinux2014_aarch64.whl", hash = "sha256:3548db281cd7d2561c9ad9984681c95f7b0e38881201e157833a2342c30d5e8c"},
    {file = "cffi-1.15.1-cp311-cp311-manylinux_2_17_ppc64le.manylinux2014_ppc64le.whl", hash = "sha256:91fc98adde3d7881af9b59ed0294046f3806221863722ba7d8d120c575314325"},
    {file = "cffi-1.15.1-cp311-cp311-manylinux_2_17_x86_64.manylinux2014_x86_64.whl", hash = "sha256:94411f22c3985acaec6f83c6df553f2dbe17b698cc7f8ae751ff2237d96b9e3c"},
    {file = "cffi-1.15.1-cp311-cp311-musllinux_1_1_i686.whl", hash = "sha256:03425bdae262c76aad70202debd780501fabeaca237cdfddc008987c0e0f59ef"},
    {file = "cffi-1.15.1-cp311-cp311-musllinux_1_1_x86_64.whl", hash = "sha256:cc4d65aeeaa04136a12677d3dd0b1c0c94dc43abac5860ab33cceb42b801c1e8"},
    {file = "cffi-1.15.1-cp311-cp311-win32.whl", hash = "sha256:a0f100c8912c114ff53e1202d0078b425bee3649ae34d7b070e9697f93c5d52d"},
    {file = "cffi-1.15.1-cp311-cp311-win_amd64.whl", hash = "sha256:04ed324bda3cda42b9b695d51bb7d54b680b9719cfab04227cdd1e04e5de3104"},
    {file = "cffi-1.15.1-cp36-cp36m-macosx_10_9_x86_64.whl", hash = "sha256:50a74364d85fd319352182ef59c5c790484a336f6db772c1a9231f1c3ed0cbd7"},
    {file = "cffi-1.15.1-cp36-cp36m-manylinux_2_17_aarch64.manylinux2014_aarch64.whl", hash = "sha256:e263d77ee3dd201c3a142934a086a4450861778baaeeb45db4591ef65550b0a6"},
    {file = "cffi-1.15.1-cp36-cp36m-manylinux_2_17_ppc64le.manylinux2014_ppc64le.whl", hash = "sha256:cec7d9412a9102bdc577382c3929b337320c4c4c4849f2c5cdd14d7368c5562d"},
    {file = "cffi-1.15.1-cp36-cp36m-manylinux_2_17_s390x.manylinux2014_s390x.whl", hash = "sha256:4289fc34b2f5316fbb762d75362931e351941fa95fa18789191b33fc4cf9504a"},
    {file = "cffi-1.15.1-cp36-cp36m-manylinux_2_5_i686.manylinux1_i686.whl", hash = "sha256:173379135477dc8cac4bc58f45db08ab45d228b3363adb7af79436135d028405"},
    {file = "cffi-1.15.1-cp36-cp36m-manylinux_2_5_x86_64.manylinux1_x86_64.whl", hash = "sha256:6975a3fac6bc83c4a65c9f9fcab9e47019a11d3d2cf7f3c0d03431bf145a941e"},
    {file = "cffi-1.15.1-cp36-cp36m-win32.whl", hash = "sha256:2470043b93ff09bf8fb1d46d1cb756ce6132c54826661a32d4e4d132e1977adf"},
    {file = "cffi-1.15.1-cp36-cp36m-win_amd64.whl", hash = "sha256:30d78fbc8ebf9c92c9b7823ee18eb92f2e6ef79b45ac84db507f52fbe3ec4497"},
    {file = "cffi-1.15.1-cp37-cp37m-macosx_10_9_x86_64.whl", hash = "sha256:198caafb44239b60e252492445da556afafc7d1e3ab7a1fb3f0584ef6d742375"},
    {file = "cffi-1.15.1-cp37-cp37m-manylinux_2_12_i686.manylinux2010_i686.manylinux_2_17_i686.manylinux2014_i686.whl", hash = "sha256:5ef34d190326c3b1f822a5b7a45f6c4535e2f47ed06fec77d3d799c450b2651e"},
    {file = "cffi-1.15.1-cp37-cp37m-manylinux_2_17_aarch64.manylinux2014_aarch64.whl", hash = "sha256:8102eaf27e1e448db915d08afa8b41d6c7ca7a04b7d73af6514df10a3e74bd82"},
    {file = "cffi-1.15.1-cp37-cp37m-manylinux_2_17_ppc64le.manylinux2014_ppc64le.whl", hash = "sha256:5df2768244d19ab7f60546d0c7c63ce1581f7af8b5de3eb3004b9b6fc8a9f84b"},
    {file = "cffi-1.15.1-cp37-cp37m-manylinux_2_17_s390x.manylinux2014_s390x.whl", hash = "sha256:a8c4917bd7ad33e8eb21e9a5bbba979b49d9a97acb3a803092cbc1133e20343c"},
    {file = "cffi-1.15.1-cp37-cp37m-manylinux_2_17_x86_64.manylinux2014_x86_64.whl", hash = "sha256:0e2642fe3142e4cc4af0799748233ad6da94c62a8bec3a6648bf8ee68b1c7426"},
    {file = "cffi-1.15.1-cp37-cp37m-win32.whl", hash = "sha256:e229a521186c75c8ad9490854fd8bbdd9a0c9aa3a524326b55be83b54d4e0ad9"},
    {file = "cffi-1.15.1-cp37-cp37m-win_amd64.whl", hash = "sha256:a0b71b1b8fbf2b96e41c4d990244165e2c9be83d54962a9a1d118fd8657d2045"},
    {file = "cffi-1.15.1-cp38-cp38-macosx_10_9_x86_64.whl", hash = "sha256:320dab6e7cb2eacdf0e658569d2575c4dad258c0fcc794f46215e1e39f90f2c3"},
    {file = "cffi-1.15.1-cp38-cp38-manylinux_2_12_i686.manylinux2010_i686.manylinux_2_17_i686.manylinux2014_i686.whl", hash = "sha256:1e74c6b51a9ed6589199c787bf5f9875612ca4a8a0785fb2d4a84429badaf22a"},
    {file = "cffi-1.15.1-cp38-cp38-manylinux_2_17_aarch64.manylinux2014_aarch64.whl", hash = "sha256:a5c84c68147988265e60416b57fc83425a78058853509c1b0629c180094904a5"},
    {file = "cffi-1.15.1-cp38-cp38-manylinux_2_17_ppc64le.manylinux2014_ppc64le.whl", hash = "sha256:3b926aa83d1edb5aa5b427b4053dc420ec295a08e40911296b9eb1b6170f6cca"},
    {file = "cffi-1.15.1-cp38-cp38-manylinux_2_17_s390x.manylinux2014_s390x.whl", hash = "sha256:87c450779d0914f2861b8526e035c5e6da0a3199d8f1add1a665e1cbc6fc6d02"},
    {file = "cffi-1.15.1-cp38-cp38-manylinux_2_17_x86_64.manylinux2014_x86_64.whl", hash = "sha256:4f2c9f67e9821cad2e5f480bc8d83b8742896f1242dba247911072d4fa94c192"},
    {file = "cffi-1.15.1-cp38-cp38-win32.whl", hash = "sha256:8b7ee99e510d7b66cdb6c593f21c043c248537a32e0bedf02e01e9553a172314"},
    {file = "cffi-1.15.1-cp38-cp38-win_amd64.whl", hash = "sha256:00a9ed42e88df81ffae7a8ab6d9356b371399b91dbdf0c3cb1e84c03a13aceb5"},
    {file = "cffi-1.15.1-cp39-cp39-macosx_10_9_x86_64.whl", hash = "sha256:54a2db7b78338edd780e7ef7f9f6c442500fb0d41a5a4ea24fff1c929d5af585"},
    {file = "cffi-1.15.1-cp39-cp39-macosx_11_0_arm64.whl", hash = "sha256:fcd131dd944808b5bdb38e6f5b53013c5aa4f334c5cad0c72742f6eba4b73db0"},
    {file = "cffi-1.15.1-cp39-cp39-manylinux_2_12_i686.manylinux2010_i686.manylinux_2_17_i686.manylinux2014_i686.whl", hash = "sha256:7473e861101c9e72452f9bf8acb984947aa1661a7704553a9f6e4baa5ba64415"},
    {file = "cffi-1.15.1-cp39-cp39-manylinux_2_17_aarch64.manylinux2014_aarch64.whl", hash = "sha256:6c9a799e985904922a4d207a94eae35c78ebae90e128f0c4e521ce339396be9d"},
    {file = "cffi-1.15.1-cp39-cp39-manylinux_2_17_ppc64le.manylinux2014_ppc64le.whl", hash = "sha256:3bcde07039e586f91b45c88f8583ea7cf7a0770df3a1649627bf598332cb6984"},
    {file = "cffi-1.15.1-cp39-cp39-manylinux_2_17_s390x.manylinux2014_s390x.whl", hash = "sha256:33ab79603146aace82c2427da5ca6e58f2b3f2fb5da893ceac0c42218a40be35"},
    {file = "cffi-1.15.1-cp39-cp39-manylinux_2_17_x86_64.manylinux2014_x86_64.whl", hash = "sha256:5d598b938678ebf3c67377cdd45e09d431369c3b1a5b331058c338e201f12b27"},
    {file = "cffi-1.15.1-cp39-cp39-musllinux_1_1_i686.whl", hash = "sha256:db0fbb9c62743ce59a9ff687eb5f4afbe77e5e8403d6697f7446e5f609976f76"},
    {file = "cffi-1.15.1-cp39-cp39-musllinux_1_1_x86_64.whl", hash = "sha256:98d85c6a2bef81588d9227dde12db8a7f47f639f4a17c9ae08e773aa9c697bf3"},
    {file = "cffi-1.15.1-cp39-cp39-win32.whl", hash = "sha256:40f4774f5a9d4f5e344f31a32b5096977b5d48560c5592e2f3d2c4374bd543ee"},
    {file = "cffi-1.15.1-cp39-cp39-win_amd64.whl", hash = "sha256:70df4e3b545a17496c9b3f41f5115e69a4f2e77e94e1d2a8e1070bc0c38c8a3c"},
    {file = "cffi-1.15.1.tar.gz", hash = "sha256:d400bfb9a37b1351253cb402671cea7e89bdecc294e8016a707f6d1d8ac934f9"},
]
charset-normalizer = [
    {file = "charset-normalizer-2.1.1.tar.gz", hash = "sha256:5a3d016c7c547f69d6f81fb0db9449ce888b418b5b9952cc5e6e66843e9dd845"},
    {file = "charset_normalizer-2.1.1-py3-none-any.whl", hash = "sha256:83e9a75d1911279afd89352c68b45348559d1fc0506b054b346651b5e7fee29f"},
]
click = [
    {file = "click-8.1.3-py3-none-any.whl", hash = "sha256:bb4d8133cb15a609f44e8213d9b391b0809795062913b383c62be0ee95b1db48"},
    {file = "click-8.1.3.tar.gz", hash = "sha256:7682dc8afb30297001674575ea00d1814d808d6a36af415a82bd481d37ba7b8e"},
]
colorama = [
    {file = "colorama-0.4.6-py2.py3-none-any.whl", hash = "sha256:4f1d9991f5acc0ca119f9d443620b77f9d6b33703e51011c16baf57afb285fc6"},
    {file = "colorama-0.4.6.tar.gz", hash = "sha256:08695f5cb7ed6e0531a20572697297273c47b8cae5a63ffc6d6ed5c201be6e44"},
]
coverage = [
    {file = "coverage-6.5.0-cp310-cp310-macosx_10_9_x86_64.whl", hash = "sha256:ef8674b0ee8cc11e2d574e3e2998aea5df5ab242e012286824ea3c6970580e53"},
    {file = "coverage-6.5.0-cp310-cp310-macosx_11_0_arm64.whl", hash = "sha256:784f53ebc9f3fd0e2a3f6a78b2be1bd1f5575d7863e10c6e12504f240fd06660"},
    {file = "coverage-6.5.0-cp310-cp310-manylinux_2_17_aarch64.manylinux2014_aarch64.whl", hash = "sha256:b4a5be1748d538a710f87542f22c2cad22f80545a847ad91ce45e77417293eb4"},
    {file = "coverage-6.5.0-cp310-cp310-manylinux_2_5_i686.manylinux1_i686.manylinux_2_17_i686.manylinux2014_i686.whl", hash = "sha256:83516205e254a0cb77d2d7bb3632ee019d93d9f4005de31dca0a8c3667d5bc04"},
    {file = "coverage-6.5.0-cp310-cp310-manylinux_2_5_x86_64.manylinux1_x86_64.manylinux_2_17_x86_64.manylinux2014_x86_64.whl", hash = "sha256:af4fffaffc4067232253715065e30c5a7ec6faac36f8fc8d6f64263b15f74db0"},
    {file = "coverage-6.5.0-cp310-cp310-musllinux_1_1_aarch64.whl", hash = "sha256:97117225cdd992a9c2a5515db1f66b59db634f59d0679ca1fa3fe8da32749cae"},
    {file = "coverage-6.5.0-cp310-cp310-musllinux_1_1_i686.whl", hash = "sha256:a1170fa54185845505fbfa672f1c1ab175446c887cce8212c44149581cf2d466"},
    {file = "coverage-6.5.0-cp310-cp310-musllinux_1_1_x86_64.whl", hash = "sha256:11b990d520ea75e7ee8dcab5bc908072aaada194a794db9f6d7d5cfd19661e5a"},
    {file = "coverage-6.5.0-cp310-cp310-win32.whl", hash = "sha256:5dbec3b9095749390c09ab7c89d314727f18800060d8d24e87f01fb9cfb40b32"},
    {file = "coverage-6.5.0-cp310-cp310-win_amd64.whl", hash = "sha256:59f53f1dc5b656cafb1badd0feb428c1e7bc19b867479ff72f7a9dd9b479f10e"},
    {file = "coverage-6.5.0-cp311-cp311-macosx_10_9_x86_64.whl", hash = "sha256:4a5375e28c5191ac38cca59b38edd33ef4cc914732c916f2929029b4bfb50795"},
    {file = "coverage-6.5.0-cp311-cp311-manylinux_2_17_aarch64.manylinux2014_aarch64.whl", hash = "sha256:c4ed2820d919351f4167e52425e096af41bfabacb1857186c1ea32ff9983ed75"},
    {file = "coverage-6.5.0-cp311-cp311-manylinux_2_5_i686.manylinux1_i686.manylinux_2_17_i686.manylinux2014_i686.whl", hash = "sha256:33a7da4376d5977fbf0a8ed91c4dffaaa8dbf0ddbf4c8eea500a2486d8bc4d7b"},
    {file = "coverage-6.5.0-cp311-cp311-manylinux_2_5_x86_64.manylinux1_x86_64.manylinux_2_17_x86_64.manylinux2014_x86_64.whl", hash = "sha256:a8fb6cf131ac4070c9c5a3e21de0f7dc5a0fbe8bc77c9456ced896c12fcdad91"},
    {file = "coverage-6.5.0-cp311-cp311-musllinux_1_1_aarch64.whl", hash = "sha256:a6b7d95969b8845250586f269e81e5dfdd8ff828ddeb8567a4a2eaa7313460c4"},
    {file = "coverage-6.5.0-cp311-cp311-musllinux_1_1_i686.whl", hash = "sha256:1ef221513e6f68b69ee9e159506d583d31aa3567e0ae84eaad9d6ec1107dddaa"},
    {file = "coverage-6.5.0-cp311-cp311-musllinux_1_1_x86_64.whl", hash = "sha256:cca4435eebea7962a52bdb216dec27215d0df64cf27fc1dd538415f5d2b9da6b"},
    {file = "coverage-6.5.0-cp311-cp311-win32.whl", hash = "sha256:98e8a10b7a314f454d9eff4216a9a94d143a7ee65018dd12442e898ee2310578"},
    {file = "coverage-6.5.0-cp311-cp311-win_amd64.whl", hash = "sha256:bc8ef5e043a2af066fa8cbfc6e708d58017024dc4345a1f9757b329a249f041b"},
    {file = "coverage-6.5.0-cp37-cp37m-macosx_10_9_x86_64.whl", hash = "sha256:4433b90fae13f86fafff0b326453dd42fc9a639a0d9e4eec4d366436d1a41b6d"},
    {file = "coverage-6.5.0-cp37-cp37m-manylinux_2_17_aarch64.manylinux2014_aarch64.whl", hash = "sha256:f4f05d88d9a80ad3cac6244d36dd89a3c00abc16371769f1340101d3cb899fc3"},
    {file = "coverage-6.5.0-cp37-cp37m-manylinux_2_5_i686.manylinux1_i686.manylinux_2_17_i686.manylinux2014_i686.whl", hash = "sha256:94e2565443291bd778421856bc975d351738963071e9b8839ca1fc08b42d4bef"},
    {file = "coverage-6.5.0-cp37-cp37m-manylinux_2_5_x86_64.manylinux1_x86_64.manylinux_2_17_x86_64.manylinux2014_x86_64.whl", hash = "sha256:027018943386e7b942fa832372ebc120155fd970837489896099f5cfa2890f79"},
    {file = "coverage-6.5.0-cp37-cp37m-musllinux_1_1_aarch64.whl", hash = "sha256:255758a1e3b61db372ec2736c8e2a1fdfaf563977eedbdf131de003ca5779b7d"},
    {file = "coverage-6.5.0-cp37-cp37m-musllinux_1_1_i686.whl", hash = "sha256:851cf4ff24062c6aec510a454b2584f6e998cada52d4cb58c5e233d07172e50c"},
    {file = "coverage-6.5.0-cp37-cp37m-musllinux_1_1_x86_64.whl", hash = "sha256:12adf310e4aafddc58afdb04d686795f33f4d7a6fa67a7a9d4ce7d6ae24d949f"},
    {file = "coverage-6.5.0-cp37-cp37m-win32.whl", hash = "sha256:b5604380f3415ba69de87a289a2b56687faa4fe04dbee0754bfcae433489316b"},
    {file = "coverage-6.5.0-cp37-cp37m-win_amd64.whl", hash = "sha256:4a8dbc1f0fbb2ae3de73eb0bdbb914180c7abfbf258e90b311dcd4f585d44bd2"},
    {file = "coverage-6.5.0-cp38-cp38-macosx_10_9_x86_64.whl", hash = "sha256:d900bb429fdfd7f511f868cedd03a6bbb142f3f9118c09b99ef8dc9bf9643c3c"},
    {file = "coverage-6.5.0-cp38-cp38-macosx_11_0_arm64.whl", hash = "sha256:2198ea6fc548de52adc826f62cb18554caedfb1d26548c1b7c88d8f7faa8f6ba"},
    {file = "coverage-6.5.0-cp38-cp38-manylinux_2_17_aarch64.manylinux2014_aarch64.whl", hash = "sha256:6c4459b3de97b75e3bd6b7d4b7f0db13f17f504f3d13e2a7c623786289dd670e"},
    {file = "coverage-6.5.0-cp38-cp38-manylinux_2_5_i686.manylinux1_i686.manylinux_2_17_i686.manylinux2014_i686.whl", hash = "sha256:20c8ac5386253717e5ccc827caad43ed66fea0efe255727b1053a8154d952398"},
    {file = "coverage-6.5.0-cp38-cp38-manylinux_2_5_x86_64.manylinux1_x86_64.manylinux_2_17_x86_64.manylinux2014_x86_64.whl", hash = "sha256:6b07130585d54fe8dff3d97b93b0e20290de974dc8177c320aeaf23459219c0b"},
    {file = "coverage-6.5.0-cp38-cp38-musllinux_1_1_aarch64.whl", hash = "sha256:dbdb91cd8c048c2b09eb17713b0c12a54fbd587d79adcebad543bc0cd9a3410b"},
    {file = "coverage-6.5.0-cp38-cp38-musllinux_1_1_i686.whl", hash = "sha256:de3001a203182842a4630e7b8d1a2c7c07ec1b45d3084a83d5d227a3806f530f"},
    {file = "coverage-6.5.0-cp38-cp38-musllinux_1_1_x86_64.whl", hash = "sha256:e07f4a4a9b41583d6eabec04f8b68076ab3cd44c20bd29332c6572dda36f372e"},
    {file = "coverage-6.5.0-cp38-cp38-win32.whl", hash = "sha256:6d4817234349a80dbf03640cec6109cd90cba068330703fa65ddf56b60223a6d"},
    {file = "coverage-6.5.0-cp38-cp38-win_amd64.whl", hash = "sha256:7ccf362abd726b0410bf8911c31fbf97f09f8f1061f8c1cf03dfc4b6372848f6"},
    {file = "coverage-6.5.0-cp39-cp39-macosx_10_9_x86_64.whl", hash = "sha256:633713d70ad6bfc49b34ead4060531658dc6dfc9b3eb7d8a716d5873377ab745"},
    {file = "coverage-6.5.0-cp39-cp39-macosx_11_0_arm64.whl", hash = "sha256:95203854f974e07af96358c0b261f1048d8e1083f2de9b1c565e1be4a3a48cfc"},
    {file = "coverage-6.5.0-cp39-cp39-manylinux_2_17_aarch64.manylinux2014_aarch64.whl", hash = "sha256:b9023e237f4c02ff739581ef35969c3739445fb059b060ca51771e69101efffe"},
    {file = "coverage-6.5.0-cp39-cp39-manylinux_2_5_i686.manylinux1_i686.manylinux_2_17_i686.manylinux2014_i686.whl", hash = "sha256:265de0fa6778d07de30bcf4d9dc471c3dc4314a23a3c6603d356a3c9abc2dfcf"},
    {file = "coverage-6.5.0-cp39-cp39-manylinux_2_5_x86_64.manylinux1_x86_64.manylinux_2_17_x86_64.manylinux2014_x86_64.whl", hash = "sha256:8f830ed581b45b82451a40faabb89c84e1a998124ee4212d440e9c6cf70083e5"},
    {file = "coverage-6.5.0-cp39-cp39-musllinux_1_1_aarch64.whl", hash = "sha256:7b6be138d61e458e18d8e6ddcddd36dd96215edfe5f1168de0b1b32635839b62"},
    {file = "coverage-6.5.0-cp39-cp39-musllinux_1_1_i686.whl", hash = "sha256:42eafe6778551cf006a7c43153af1211c3aaab658d4d66fa5fcc021613d02518"},
    {file = "coverage-6.5.0-cp39-cp39-musllinux_1_1_x86_64.whl", hash = "sha256:723e8130d4ecc8f56e9a611e73b31219595baa3bb252d539206f7bbbab6ffc1f"},
    {file = "coverage-6.5.0-cp39-cp39-win32.whl", hash = "sha256:d9ecf0829c6a62b9b573c7bb6d4dcd6ba8b6f80be9ba4fc7ed50bf4ac9aecd72"},
    {file = "coverage-6.5.0-cp39-cp39-win_amd64.whl", hash = "sha256:fc2af30ed0d5ae0b1abdb4ebdce598eafd5b35397d4d75deb341a614d333d987"},
    {file = "coverage-6.5.0-pp36.pp37.pp38-none-any.whl", hash = "sha256:1431986dac3923c5945271f169f59c45b8802a114c8f548d611f2015133df77a"},
    {file = "coverage-6.5.0.tar.gz", hash = "sha256:f642e90754ee3e06b0e7e51bce3379590e76b7f76b708e1a71ff043f87025c84"},
]
decorator = [
    {file = "decorator-5.1.1-py3-none-any.whl", hash = "sha256:b8c3f85900b9dc423225913c5aace94729fe1fa9763b38939a95226f02d37186"},
    {file = "decorator-5.1.1.tar.gz", hash = "sha256:637996211036b6385ef91435e4fae22989472f9d571faba8927ba8253acbc330"},
]
defusedxml = [
    {file = "defusedxml-0.7.1-py2.py3-none-any.whl", hash = "sha256:a352e7e428770286cc899e2542b6cdaedb2b4953ff269a210103ec58f6198a61"},
    {file = "defusedxml-0.7.1.tar.gz", hash = "sha256:1bb3032db185915b62d7c6209c5a8792be6a32ab2fedacc84e01b52c51aa3e69"},
]
docutils = [
    {file = "docutils-0.19-py3-none-any.whl", hash = "sha256:5e1de4d849fee02c63b040a4a3fd567f4ab104defd8a5511fbbc24a8a017efbc"},
    {file = "docutils-0.19.tar.gz", hash = "sha256:33995a6753c30b7f577febfc2c50411fec6aac7f7ffeb7c4cfe5991072dcf9e6"},
]
entrypoints = [
    {file = "entrypoints-0.4-py3-none-any.whl", hash = "sha256:f174b5ff827504fd3cd97cc3f8649f3693f51538c7e4bdf3ef002c8429d42f9f"},
    {file = "entrypoints-0.4.tar.gz", hash = "sha256:b706eddaa9218a19ebcd67b56818f05bb27589b1ca9e8d797b74affad4ccacd4"},
]
exceptiongroup = [
    {file = "exceptiongroup-1.0.1-py3-none-any.whl", hash = "sha256:4d6c0aa6dd825810941c792f53d7b8d71da26f5e5f84f20f9508e8f2d33b140a"},
    {file = "exceptiongroup-1.0.1.tar.gz", hash = "sha256:73866f7f842ede6cb1daa42c4af078e2035e5f7607f0e2c762cc51bb31bbe7b2"},
]
execnet = [
    {file = "execnet-1.9.0-py2.py3-none-any.whl", hash = "sha256:a295f7cc774947aac58dde7fdc85f4aa00c42adf5d8f5468fc630c1acf30a142"},
    {file = "execnet-1.9.0.tar.gz", hash = "sha256:8f694f3ba9cc92cab508b152dcfe322153975c29bda272e2fd7f3f00f36e47c5"},
]
executing = [
    {file = "executing-1.2.0-py2.py3-none-any.whl", hash = "sha256:0314a69e37426e3608aada02473b4161d4caf5a4b244d1d0c48072b8fee7bacc"},
    {file = "executing-1.2.0.tar.gz", hash = "sha256:19da64c18d2d851112f09c287f8d3dbbdf725ab0e569077efb6cdcbd3497c107"},
]
fastjsonschema = [
    {file = "fastjsonschema-2.16.2-py3-none-any.whl", hash = "sha256:21f918e8d9a1a4ba9c22e09574ba72267a6762d47822db9add95f6454e51cc1c"},
    {file = "fastjsonschema-2.16.2.tar.gz", hash = "sha256:01e366f25d9047816fe3d288cbfc3e10541daf0af2044763f3d0ade42476da18"},
]
flake8 = [
    {file = "flake8-3.9.2-py2.py3-none-any.whl", hash = "sha256:bf8fd333346d844f616e8d47905ef3a3384edae6b4e9beb0c5101e25e3110907"},
    {file = "flake8-3.9.2.tar.gz", hash = "sha256:07528381786f2a6237b061f6e96610a4167b226cb926e2aa2b6b1d78057c576b"},
]
idna = [
    {file = "idna-3.4-py3-none-any.whl", hash = "sha256:90b77e79eaa3eba6de819a0c442c0b4ceefc341a7a2ab77d7562bf49f425c5c2"},
    {file = "idna-3.4.tar.gz", hash = "sha256:814f528e8dead7d329833b91c5faa87d60bf71824cd12a7530b5526063d02cb4"},
]
imagesize = [
    {file = "imagesize-1.4.1-py2.py3-none-any.whl", hash = "sha256:0d8d18d08f840c19d0ee7ca1fd82490fdc3729b7ac93f49870406ddde8ef8d8b"},
    {file = "imagesize-1.4.1.tar.gz", hash = "sha256:69150444affb9cb0d5cc5a92b3676f0b2fb7cd9ae39e947a5e11a36b4497cd4a"},
]
importlib-metadata = [
    {file = "importlib_metadata-5.0.0-py3-none-any.whl", hash = "sha256:ddb0e35065e8938f867ed4928d0ae5bf2a53b7773871bfe6bcc7e4fcdc7dea43"},
    {file = "importlib_metadata-5.0.0.tar.gz", hash = "sha256:da31db32b304314d044d3c12c79bd59e307889b287ad12ff387b3500835fc2ab"},
]
importlib-resources = [
    {file = "importlib_resources-5.10.0-py3-none-any.whl", hash = "sha256:ee17ec648f85480d523596ce49eae8ead87d5631ae1551f913c0100b5edd3437"},
    {file = "importlib_resources-5.10.0.tar.gz", hash = "sha256:c01b1b94210d9849f286b86bb51bcea7cd56dde0600d8db721d7b81330711668"},
]
iniconfig = [
    {file = "iniconfig-1.1.1-py2.py3-none-any.whl", hash = "sha256:011e24c64b7f47f6ebd835bb12a743f2fbe9a26d4cecaa7f53bc4f35ee9da8b3"},
    {file = "iniconfig-1.1.1.tar.gz", hash = "sha256:bc3af051d7d14b2ee5ef9969666def0cd1a000e121eaea580d4a313df4b37f32"},
]
ipykernel = [
    {file = "ipykernel-5.5.6-py3-none-any.whl", hash = "sha256:66f824af1ef4650e1e2f6c42e1423074321440ef79ca3651a6cfd06a4e25e42f"},
    {file = "ipykernel-5.5.6.tar.gz", hash = "sha256:4ea44b90ae1f7c38987ad58ea0809562a17c2695a0499644326f334aecd369ec"},
]
ipython = [
    {file = "ipython-8.6.0-py3-none-any.whl", hash = "sha256:91ef03016bcf72dd17190f863476e7c799c6126ec7e8be97719d1bc9a78a59a4"},
    {file = "ipython-8.6.0.tar.gz", hash = "sha256:7c959e3dedbf7ed81f9b9d8833df252c430610e2a4a6464ec13cd20975ce20a5"},
]
ipython_genutils = [
    {file = "ipython_genutils-0.2.0-py2.py3-none-any.whl", hash = "sha256:72dd37233799e619666c9f639a9da83c34013a73e8bbc79a7a6348d93c61fab8"},
    {file = "ipython_genutils-0.2.0.tar.gz", hash = "sha256:eb2e116e75ecef9d4d228fdc66af54269afa26ab4463042e33785b887c628ba8"},
]
ipywidgets = [
    {file = "ipywidgets-8.0.2-py3-none-any.whl", hash = "sha256:1dc3dd4ee19ded045ea7c86eb273033d238d8e43f9e7872c52d092683f263891"},
    {file = "ipywidgets-8.0.2.tar.gz", hash = "sha256:08cb75c6e0a96836147cbfdc55580ae04d13e05d26ffbc377b4e1c68baa28b1f"},
]
jedi = [
    {file = "jedi-0.18.1-py2.py3-none-any.whl", hash = "sha256:637c9635fcf47945ceb91cd7f320234a7be540ded6f3e99a50cb6febdfd1ba8d"},
    {file = "jedi-0.18.1.tar.gz", hash = "sha256:74137626a64a99c8eb6ae5832d99b3bdd7d29a3850fe2aa80a4126b2a7d949ab"},
]
Jinja2 = [
    {file = "Jinja2-3.1.2-py3-none-any.whl", hash = "sha256:6088930bfe239f0e6710546ab9c19c9ef35e29792895fed6e6e31a023a182a61"},
    {file = "Jinja2-3.1.2.tar.gz", hash = "sha256:31351a702a408a9e7595a8fc6150fc3f43bb6bf7e319770cbc0db9df9437e852"},
]
jsonschema = [
    {file = "jsonschema-4.17.0-py3-none-any.whl", hash = "sha256:f660066c3966db7d6daeaea8a75e0b68237a48e51cf49882087757bb59916248"},
    {file = "jsonschema-4.17.0.tar.gz", hash = "sha256:5bfcf2bca16a087ade17e02b282d34af7ccd749ef76241e7f9bd7c0cb8a9424d"},
]
jupyter = [
    {file = "jupyter-1.0.0-py2.py3-none-any.whl", hash = "sha256:5b290f93b98ffbc21c0c7e749f054b3267782166d72fa5e3ed1ed4eaf34a2b78"},
    {file = "jupyter-1.0.0.tar.gz", hash = "sha256:d9dc4b3318f310e34c82951ea5d6683f67bed7def4b259fafbfe4f1beb1d8e5f"},
    {file = "jupyter-1.0.0.zip", hash = "sha256:3e1f86076bbb7c8c207829390305a2b1fe836d471ed54be66a3b8c41e7f46cc7"},
]
jupyter-client = [
    {file = "jupyter_client-7.4.5-py3-none-any.whl", hash = "sha256:feaad9c04871254067d3b8c41192b7aba8e9bbbf9df9830ecf2673939510c5b7"},
    {file = "jupyter_client-7.4.5.tar.gz", hash = "sha256:63eae06c40e1f2d9afa14447511fddc065c95dea3f2491fda2acccf91221954a"},
]
jupyter-console = [
    {file = "jupyter_console-6.4.4-py3-none-any.whl", hash = "sha256:756df7f4f60c986e7bc0172e4493d3830a7e6e75c08750bbe59c0a5403ad6dee"},
    {file = "jupyter_console-6.4.4.tar.gz", hash = "sha256:172f5335e31d600df61613a97b7f0352f2c8250bbd1092ef2d658f77249f89fb"},
]
jupyter-core = [
    {file = "jupyter_core-5.0.0-py3-none-any.whl", hash = "sha256:6da1fae48190da8551e1b5dbbb19d51d00b079d59a073c7030407ecaf96dbb1e"},
    {file = "jupyter_core-5.0.0.tar.gz", hash = "sha256:4ed68b7c606197c7e344a24b7195eef57898157075a69655a886074b6beb7043"},
]
jupyter-server = [
    {file = "jupyter_server-1.23.1-py3-none-any.whl", hash = "sha256:4bdcde2aa576b05da5cf89f33b7d97adcaea5cad4f5863a0db09dcc9eecd66bf"},
    {file = "jupyter_server-1.23.1.tar.gz", hash = "sha256:cee48d9d96cecd0f94b7cb41ecd4f0ab05b01643769f61c5d397b7873bc9a1e2"},
]
jupyterlab-pygments = [
    {file = "jupyterlab_pygments-0.2.2-py2.py3-none-any.whl", hash = "sha256:2405800db07c9f770863bcf8049a529c3dd4d3e28536638bd7c1c01d2748309f"},
    {file = "jupyterlab_pygments-0.2.2.tar.gz", hash = "sha256:7405d7fde60819d905a9fa8ce89e4cd830e318cdad22a0030f7a901da705585d"},
]
jupyterlab-widgets = [
    {file = "jupyterlab_widgets-3.0.3-py3-none-any.whl", hash = "sha256:6aa1bc0045470d54d76b9c0b7609a8f8f0087573bae25700a370c11f82cb38c8"},
    {file = "jupyterlab_widgets-3.0.3.tar.gz", hash = "sha256:c767181399b4ca8b647befe2d913b1260f51bf9d8ef9b7a14632d4c1a7b536bd"},
]
markdown-it-py = [
    {file = "markdown-it-py-2.1.0.tar.gz", hash = "sha256:cf7e59fed14b5ae17c0006eff14a2d9a00ed5f3a846148153899a0224e2c07da"},
    {file = "markdown_it_py-2.1.0-py3-none-any.whl", hash = "sha256:93de681e5c021a432c63147656fe21790bc01231e0cd2da73626f1aa3ac0fe27"},
]
MarkupSafe = [
    {file = "MarkupSafe-2.1.1-cp310-cp310-macosx_10_9_universal2.whl", hash = "sha256:86b1f75c4e7c2ac2ccdaec2b9022845dbb81880ca318bb7a0a01fbf7813e3812"},
    {file = "MarkupSafe-2.1.1-cp310-cp310-macosx_10_9_x86_64.whl", hash = "sha256:f121a1420d4e173a5d96e47e9a0c0dcff965afdf1626d28de1460815f7c4ee7a"},
    {file = "MarkupSafe-2.1.1-cp310-cp310-manylinux_2_17_aarch64.manylinux2014_aarch64.whl", hash = "sha256:a49907dd8420c5685cfa064a1335b6754b74541bbb3706c259c02ed65b644b3e"},
    {file = "MarkupSafe-2.1.1-cp310-cp310-manylinux_2_17_x86_64.manylinux2014_x86_64.whl", hash = "sha256:10c1bfff05d95783da83491be968e8fe789263689c02724e0c691933c52994f5"},
    {file = "MarkupSafe-2.1.1-cp310-cp310-manylinux_2_5_i686.manylinux1_i686.manylinux_2_17_i686.manylinux2014_i686.whl", hash = "sha256:b7bd98b796e2b6553da7225aeb61f447f80a1ca64f41d83612e6139ca5213aa4"},
    {file = "MarkupSafe-2.1.1-cp310-cp310-musllinux_1_1_aarch64.whl", hash = "sha256:b09bf97215625a311f669476f44b8b318b075847b49316d3e28c08e41a7a573f"},
    {file = "MarkupSafe-2.1.1-cp310-cp310-musllinux_1_1_i686.whl", hash = "sha256:694deca8d702d5db21ec83983ce0bb4b26a578e71fbdbd4fdcd387daa90e4d5e"},
    {file = "MarkupSafe-2.1.1-cp310-cp310-musllinux_1_1_x86_64.whl", hash = "sha256:efc1913fd2ca4f334418481c7e595c00aad186563bbc1ec76067848c7ca0a933"},
    {file = "MarkupSafe-2.1.1-cp310-cp310-win32.whl", hash = "sha256:4a33dea2b688b3190ee12bd7cfa29d39c9ed176bda40bfa11099a3ce5d3a7ac6"},
    {file = "MarkupSafe-2.1.1-cp310-cp310-win_amd64.whl", hash = "sha256:dda30ba7e87fbbb7eab1ec9f58678558fd9a6b8b853530e176eabd064da81417"},
    {file = "MarkupSafe-2.1.1-cp37-cp37m-macosx_10_9_x86_64.whl", hash = "sha256:671cd1187ed5e62818414afe79ed29da836dde67166a9fac6d435873c44fdd02"},
    {file = "MarkupSafe-2.1.1-cp37-cp37m-manylinux_2_17_aarch64.manylinux2014_aarch64.whl", hash = "sha256:3799351e2336dc91ea70b034983ee71cf2f9533cdff7c14c90ea126bfd95d65a"},
    {file = "MarkupSafe-2.1.1-cp37-cp37m-manylinux_2_17_x86_64.manylinux2014_x86_64.whl", hash = "sha256:e72591e9ecd94d7feb70c1cbd7be7b3ebea3f548870aa91e2732960fa4d57a37"},
    {file = "MarkupSafe-2.1.1-cp37-cp37m-manylinux_2_5_i686.manylinux1_i686.manylinux_2_17_i686.manylinux2014_i686.whl", hash = "sha256:6fbf47b5d3728c6aea2abb0589b5d30459e369baa772e0f37a0320185e87c980"},
    {file = "MarkupSafe-2.1.1-cp37-cp37m-musllinux_1_1_aarch64.whl", hash = "sha256:d5ee4f386140395a2c818d149221149c54849dfcfcb9f1debfe07a8b8bd63f9a"},
    {file = "MarkupSafe-2.1.1-cp37-cp37m-musllinux_1_1_i686.whl", hash = "sha256:bcb3ed405ed3222f9904899563d6fc492ff75cce56cba05e32eff40e6acbeaa3"},
    {file = "MarkupSafe-2.1.1-cp37-cp37m-musllinux_1_1_x86_64.whl", hash = "sha256:e1c0b87e09fa55a220f058d1d49d3fb8df88fbfab58558f1198e08c1e1de842a"},
    {file = "MarkupSafe-2.1.1-cp37-cp37m-win32.whl", hash = "sha256:8dc1c72a69aa7e082593c4a203dcf94ddb74bb5c8a731e4e1eb68d031e8498ff"},
    {file = "MarkupSafe-2.1.1-cp37-cp37m-win_amd64.whl", hash = "sha256:97a68e6ada378df82bc9f16b800ab77cbf4b2fada0081794318520138c088e4a"},
    {file = "MarkupSafe-2.1.1-cp38-cp38-macosx_10_9_universal2.whl", hash = "sha256:e8c843bbcda3a2f1e3c2ab25913c80a3c5376cd00c6e8c4a86a89a28c8dc5452"},
    {file = "MarkupSafe-2.1.1-cp38-cp38-macosx_10_9_x86_64.whl", hash = "sha256:0212a68688482dc52b2d45013df70d169f542b7394fc744c02a57374a4207003"},
    {file = "MarkupSafe-2.1.1-cp38-cp38-manylinux_2_17_aarch64.manylinux2014_aarch64.whl", hash = "sha256:8e576a51ad59e4bfaac456023a78f6b5e6e7651dcd383bcc3e18d06f9b55d6d1"},
    {file = "MarkupSafe-2.1.1-cp38-cp38-manylinux_2_17_x86_64.manylinux2014_x86_64.whl", hash = "sha256:4b9fe39a2ccc108a4accc2676e77da025ce383c108593d65cc909add5c3bd601"},
    {file = "MarkupSafe-2.1.1-cp38-cp38-manylinux_2_5_i686.manylinux1_i686.manylinux_2_17_i686.manylinux2014_i686.whl", hash = "sha256:96e37a3dc86e80bf81758c152fe66dbf60ed5eca3d26305edf01892257049925"},
    {file = "MarkupSafe-2.1.1-cp38-cp38-musllinux_1_1_aarch64.whl", hash = "sha256:6d0072fea50feec76a4c418096652f2c3238eaa014b2f94aeb1d56a66b41403f"},
    {file = "MarkupSafe-2.1.1-cp38-cp38-musllinux_1_1_i686.whl", hash = "sha256:089cf3dbf0cd6c100f02945abeb18484bd1ee57a079aefd52cffd17fba910b88"},
    {file = "MarkupSafe-2.1.1-cp38-cp38-musllinux_1_1_x86_64.whl", hash = "sha256:6a074d34ee7a5ce3effbc526b7083ec9731bb3cbf921bbe1d3005d4d2bdb3a63"},
    {file = "MarkupSafe-2.1.1-cp38-cp38-win32.whl", hash = "sha256:421be9fbf0ffe9ffd7a378aafebbf6f4602d564d34be190fc19a193232fd12b1"},
    {file = "MarkupSafe-2.1.1-cp38-cp38-win_amd64.whl", hash = "sha256:fc7b548b17d238737688817ab67deebb30e8073c95749d55538ed473130ec0c7"},
    {file = "MarkupSafe-2.1.1-cp39-cp39-macosx_10_9_universal2.whl", hash = "sha256:e04e26803c9c3851c931eac40c695602c6295b8d432cbe78609649ad9bd2da8a"},
    {file = "MarkupSafe-2.1.1-cp39-cp39-macosx_10_9_x86_64.whl", hash = "sha256:b87db4360013327109564f0e591bd2a3b318547bcef31b468a92ee504d07ae4f"},
    {file = "MarkupSafe-2.1.1-cp39-cp39-manylinux_2_17_aarch64.manylinux2014_aarch64.whl", hash = "sha256:99a2a507ed3ac881b975a2976d59f38c19386d128e7a9a18b7df6fff1fd4c1d6"},
    {file = "MarkupSafe-2.1.1-cp39-cp39-manylinux_2_17_x86_64.manylinux2014_x86_64.whl", hash = "sha256:56442863ed2b06d19c37f94d999035e15ee982988920e12a5b4ba29b62ad1f77"},
    {file = "MarkupSafe-2.1.1-cp39-cp39-manylinux_2_5_i686.manylinux1_i686.manylinux_2_17_i686.manylinux2014_i686.whl", hash = "sha256:3ce11ee3f23f79dbd06fb3d63e2f6af7b12db1d46932fe7bd8afa259a5996603"},
    {file = "MarkupSafe-2.1.1-cp39-cp39-musllinux_1_1_aarch64.whl", hash = "sha256:33b74d289bd2f5e527beadcaa3f401e0df0a89927c1559c8566c066fa4248ab7"},
    {file = "MarkupSafe-2.1.1-cp39-cp39-musllinux_1_1_i686.whl", hash = "sha256:43093fb83d8343aac0b1baa75516da6092f58f41200907ef92448ecab8825135"},
    {file = "MarkupSafe-2.1.1-cp39-cp39-musllinux_1_1_x86_64.whl", hash = "sha256:8e3dcf21f367459434c18e71b2a9532d96547aef8a871872a5bd69a715c15f96"},
    {file = "MarkupSafe-2.1.1-cp39-cp39-win32.whl", hash = "sha256:d4306c36ca495956b6d568d276ac11fdd9c30a36f1b6eb928070dc5360b22e1c"},
    {file = "MarkupSafe-2.1.1-cp39-cp39-win_amd64.whl", hash = "sha256:46d00d6cfecdde84d40e572d63735ef81423ad31184100411e6e3388d405e247"},
    {file = "MarkupSafe-2.1.1.tar.gz", hash = "sha256:7f91197cc9e48f989d12e4e6fbc46495c446636dfc81b9ccf50bb0ec74b91d4b"},
]
matplotlib-inline = [
    {file = "matplotlib-inline-0.1.6.tar.gz", hash = "sha256:f887e5f10ba98e8d2b150ddcf4702c1e5f8b3a20005eb0f74bfdbd360ee6f304"},
    {file = "matplotlib_inline-0.1.6-py3-none-any.whl", hash = "sha256:f1f41aab5328aa5aaea9b16d083b128102f8712542f819fe7e6a420ff581b311"},
]
mccabe = [
    {file = "mccabe-0.6.1-py2.py3-none-any.whl", hash = "sha256:ab8a6258860da4b6677da4bd2fe5dc2c659cff31b3ee4f7f5d64e79735b80d42"},
    {file = "mccabe-0.6.1.tar.gz", hash = "sha256:dd8d182285a0fe56bace7f45b5e7d1a6ebcbf524e8f3bd87eb0f125271b8831f"},
]
mdit-py-plugins = [
    {file = "mdit-py-plugins-0.3.1.tar.gz", hash = "sha256:3fc13298497d6e04fe96efdd41281bfe7622152f9caa1815ea99b5c893de9441"},
    {file = "mdit_py_plugins-0.3.1-py3-none-any.whl", hash = "sha256:606a7f29cf56dbdfaf914acb21709b8f8ee29d857e8f29dcc33d8cb84c57bfa1"},
]
mdurl = [
    {file = "mdurl-0.1.2-py3-none-any.whl", hash = "sha256:84008a41e51615a49fc9966191ff91509e3c40b939176e643fd50a5c2196b8f8"},
    {file = "mdurl-0.1.2.tar.gz", hash = "sha256:bb413d29f5eea38f31dd4754dd7377d4465116fb207585f97bf925588687c1ba"},
]
mistune = [
    {file = "mistune-2.0.4-py2.py3-none-any.whl", hash = "sha256:182cc5ee6f8ed1b807de6b7bb50155df7b66495412836b9a74c8fbdfc75fe36d"},
    {file = "mistune-2.0.4.tar.gz", hash = "sha256:9ee0a66053e2267aba772c71e06891fa8f1af6d4b01d5e84e267b4570d4d9808"},
]
mypy-extensions = [
    {file = "mypy_extensions-0.4.3-py2.py3-none-any.whl", hash = "sha256:090fedd75945a69ae91ce1303b5824f428daf5a028d2f6ab8a299250a846f15d"},
    {file = "mypy_extensions-0.4.3.tar.gz", hash = "sha256:2d82818f5bb3e369420cb3c4060a7970edba416647068eb4c5343488a6c604a8"},
]
myst-parser = [
    {file = "myst-parser-0.18.1.tar.gz", hash = "sha256:79317f4bb2c13053dd6e64f9da1ba1da6cd9c40c8a430c447a7b146a594c246d"},
    {file = "myst_parser-0.18.1-py3-none-any.whl", hash = "sha256:61b275b85d9f58aa327f370913ae1bec26ebad372cc99f3ab85c8ec3ee8d9fb8"},
]
nbclassic = [
    {file = "nbclassic-0.4.8-py3-none-any.whl", hash = "sha256:cbf05df5842b420d5cece0143462380ea9d308ff57c2dc0eb4d6e035b18fbfb3"},
    {file = "nbclassic-0.4.8.tar.gz", hash = "sha256:c74d8a500f8e058d46b576a41e5bc640711e1032cf7541dde5f73ea49497e283"},
]
nbclient = [
    {file = "nbclient-0.7.0-py3-none-any.whl", hash = "sha256:434c91385cf3e53084185334d675a0d33c615108b391e260915d1aa8e86661b8"},
    {file = "nbclient-0.7.0.tar.gz", hash = "sha256:a1d844efd6da9bc39d2209bf996dbd8e07bf0f36b796edfabaa8f8a9ab77c3aa"},
]
nbconvert = [
    {file = "nbconvert-7.2.4-py3-none-any.whl", hash = "sha256:ed6eb42c2700a1aa5253db25db932db789e3a1ee01e1adf004bfed13c56bff50"},
    {file = "nbconvert-7.2.4.tar.gz", hash = "sha256:7bee39e41835642f84599c2841ea53f21f4099257102c07c09347202c3ef732a"},
]
nbformat = [
    {file = "nbformat-5.7.0-py3-none-any.whl", hash = "sha256:1b05ec2c552c2f1adc745f4eddce1eac8ca9ffd59bb9fd859e827eaa031319f9"},
    {file = "nbformat-5.7.0.tar.gz", hash = "sha256:1d4760c15c1a04269ef5caf375be8b98dd2f696e5eb9e603ec2bf091f9b0d3f3"},
]
necstdb = [
    {file = "necstdb-0.2.9-py3-none-any.whl", hash = "sha256:03c2fb507d5eb1397e0f495ee00293632f8ea25dd294c1136631ee40b60b9f08"},
    {file = "necstdb-0.2.9.tar.gz", hash = "sha256:488f644e2f0dd3ae0fdb9c179b19369f83f4be170af21aa33c363068169c3ee6"},
]
nest-asyncio = [
    {file = "nest_asyncio-1.5.6-py3-none-any.whl", hash = "sha256:b9a953fb40dceaa587d109609098db21900182b16440652454a146cffb06e8b8"},
    {file = "nest_asyncio-1.5.6.tar.gz", hash = "sha256:d267cc1ff794403f7df692964d1d2a3fa9418ffea2a3f6859a439ff482fef290"},
]
notebook = [
    {file = "notebook-6.5.2-py3-none-any.whl", hash = "sha256:e04f9018ceb86e4fa841e92ea8fb214f8d23c1cedfde530cc96f92446924f0e4"},
    {file = "notebook-6.5.2.tar.gz", hash = "sha256:c1897e5317e225fc78b45549a6ab4b668e4c996fd03a04e938fe5e7af2bfffd0"},
]
notebook-shim = [
    {file = "notebook_shim-0.2.2-py3-none-any.whl", hash = "sha256:9c6c30f74c4fbea6fce55c1be58e7fd0409b1c681b075dcedceb005db5026949"},
    {file = "notebook_shim-0.2.2.tar.gz", hash = "sha256:090e0baf9a5582ff59b607af523ca2db68ff216da0c69956b62cab2ef4fc9c3f"},
]
numpy = [
    {file = "numpy-1.23.4-cp310-cp310-macosx_10_9_x86_64.whl", hash = "sha256:95d79ada05005f6f4f337d3bb9de8a7774f259341c70bc88047a1f7b96a4bcb2"},
    {file = "numpy-1.23.4-cp310-cp310-macosx_11_0_arm64.whl", hash = "sha256:926db372bc4ac1edf81cfb6c59e2a881606b409ddc0d0920b988174b2e2a767f"},
    {file = "numpy-1.23.4-cp310-cp310-manylinux_2_17_aarch64.manylinux2014_aarch64.whl", hash = "sha256:c237129f0e732885c9a6076a537e974160482eab8f10db6292e92154d4c67d71"},
    {file = "numpy-1.23.4-cp310-cp310-manylinux_2_17_x86_64.manylinux2014_x86_64.whl", hash = "sha256:a8365b942f9c1a7d0f0dc974747d99dd0a0cdfc5949a33119caf05cb314682d3"},
    {file = "numpy-1.23.4-cp310-cp310-win32.whl", hash = "sha256:2341f4ab6dba0834b685cce16dad5f9b6606ea8a00e6da154f5dbded70fdc4dd"},
    {file = "numpy-1.23.4-cp310-cp310-win_amd64.whl", hash = "sha256:d331afac87c92373826af83d2b2b435f57b17a5c74e6268b79355b970626e329"},
    {file = "numpy-1.23.4-cp311-cp311-macosx_10_9_x86_64.whl", hash = "sha256:488a66cb667359534bc70028d653ba1cf307bae88eab5929cd707c761ff037db"},
    {file = "numpy-1.23.4-cp311-cp311-macosx_11_0_arm64.whl", hash = "sha256:ce03305dd694c4873b9429274fd41fc7eb4e0e4dea07e0af97a933b079a5814f"},
    {file = "numpy-1.23.4-cp311-cp311-manylinux_2_17_aarch64.manylinux2014_aarch64.whl", hash = "sha256:8981d9b5619569899666170c7c9748920f4a5005bf79c72c07d08c8a035757b0"},
    {file = "numpy-1.23.4-cp311-cp311-manylinux_2_17_x86_64.manylinux2014_x86_64.whl", hash = "sha256:7a70a7d3ce4c0e9284e92285cba91a4a3f5214d87ee0e95928f3614a256a1488"},
    {file = "numpy-1.23.4-cp311-cp311-win32.whl", hash = "sha256:5e13030f8793e9ee42f9c7d5777465a560eb78fa7e11b1c053427f2ccab90c79"},
    {file = "numpy-1.23.4-cp311-cp311-win_amd64.whl", hash = "sha256:7607b598217745cc40f751da38ffd03512d33ec06f3523fb0b5f82e09f6f676d"},
    {file = "numpy-1.23.4-cp38-cp38-macosx_10_9_x86_64.whl", hash = "sha256:7ab46e4e7ec63c8a5e6dbf5c1b9e1c92ba23a7ebecc86c336cb7bf3bd2fb10e5"},
    {file = "numpy-1.23.4-cp38-cp38-macosx_11_0_arm64.whl", hash = "sha256:a8aae2fb3180940011b4862b2dd3756616841c53db9734b27bb93813cd79fce6"},
    {file = "numpy-1.23.4-cp38-cp38-manylinux_2_17_aarch64.manylinux2014_aarch64.whl", hash = "sha256:8c053d7557a8f022ec823196d242464b6955a7e7e5015b719e76003f63f82d0f"},
    {file = "numpy-1.23.4-cp38-cp38-manylinux_2_17_x86_64.manylinux2014_x86_64.whl", hash = "sha256:a0882323e0ca4245eb0a3d0a74f88ce581cc33aedcfa396e415e5bba7bf05f68"},
    {file = "numpy-1.23.4-cp38-cp38-win32.whl", hash = "sha256:dada341ebb79619fe00a291185bba370c9803b1e1d7051610e01ed809ef3a4ba"},
    {file = "numpy-1.23.4-cp38-cp38-win_amd64.whl", hash = "sha256:0fe563fc8ed9dc4474cbf70742673fc4391d70f4363f917599a7fa99f042d5a8"},
    {file = "numpy-1.23.4-cp39-cp39-macosx_10_9_x86_64.whl", hash = "sha256:c67b833dbccefe97cdd3f52798d430b9d3430396af7cdb2a0c32954c3ef73894"},
    {file = "numpy-1.23.4-cp39-cp39-macosx_11_0_arm64.whl", hash = "sha256:f76025acc8e2114bb664294a07ede0727aa75d63a06d2fae96bf29a81747e4a7"},
    {file = "numpy-1.23.4-cp39-cp39-manylinux_2_17_aarch64.manylinux2014_aarch64.whl", hash = "sha256:12ac457b63ec8ded85d85c1e17d85efd3c2b0967ca39560b307a35a6703a4735"},
    {file = "numpy-1.23.4-cp39-cp39-manylinux_2_17_x86_64.manylinux2014_x86_64.whl", hash = "sha256:95de7dc7dc47a312f6feddd3da2500826defdccbc41608d0031276a24181a2c0"},
    {file = "numpy-1.23.4-cp39-cp39-win32.whl", hash = "sha256:f2f390aa4da44454db40a1f0201401f9036e8d578a25f01a6e237cea238337ef"},
    {file = "numpy-1.23.4-cp39-cp39-win_amd64.whl", hash = "sha256:f260da502d7441a45695199b4e7fd8ca87db659ba1c78f2bbf31f934fe76ae0e"},
    {file = "numpy-1.23.4-pp38-pypy38_pp73-macosx_10_9_x86_64.whl", hash = "sha256:61be02e3bf810b60ab74e81d6d0d36246dbfb644a462458bb53b595791251911"},
    {file = "numpy-1.23.4-pp38-pypy38_pp73-manylinux_2_17_x86_64.manylinux2014_x86_64.whl", hash = "sha256:296d17aed51161dbad3c67ed6d164e51fcd18dbcd5dd4f9d0a9c6055dce30810"},
    {file = "numpy-1.23.4-pp38-pypy38_pp73-win_amd64.whl", hash = "sha256:4d52914c88b4930dafb6c48ba5115a96cbab40f45740239d9f4159c4ba779962"},
    {file = "numpy-1.23.4.tar.gz", hash = "sha256:ed2cc92af0efad20198638c69bb0fc2870a58dabfba6eb722c933b48556c686c"},
]
ogameasure = [
    {file = "ogameasure-0.5.3-py3-none-any.whl", hash = "sha256:2966b220d3b7f62d6d5be0efb88829e59c009fa343ac1dea78dc18dc5c818bae"},
    {file = "ogameasure-0.5.3.tar.gz", hash = "sha256:c91323d87f456b1d57c4927ecb1a0db2641c01db092297cb4acf87460b1d5559"},
]
packaging = [
    {file = "packaging-21.3-py3-none-any.whl", hash = "sha256:ef103e05f519cdc783ae24ea4e2e0f508a9c99b2d4969652eed6a2e1ea5bd522"},
    {file = "packaging-21.3.tar.gz", hash = "sha256:dd47c42927d89ab911e606518907cc2d3a1f38bbd026385970643f9c5b8ecfeb"},
]
pandas = [
    {file = "pandas-1.5.1-cp310-cp310-macosx_10_9_universal2.whl", hash = "sha256:0a78e05ec09731c5b3bd7a9805927ea631fe6f6cb06f0e7c63191a9a778d52b4"},
    {file = "pandas-1.5.1-cp310-cp310-macosx_10_9_x86_64.whl", hash = "sha256:5b0c970e2215572197b42f1cff58a908d734503ea54b326412c70d4692256391"},
    {file = "pandas-1.5.1-cp310-cp310-macosx_11_0_arm64.whl", hash = "sha256:f340331a3f411910adfb4bbe46c2ed5872d9e473a783d7f14ecf49bc0869c594"},
    {file = "pandas-1.5.1-cp310-cp310-manylinux_2_17_aarch64.manylinux2014_aarch64.whl", hash = "sha256:d8c709f4700573deb2036d240d140934df7e852520f4a584b2a8d5443b71f54d"},
    {file = "pandas-1.5.1-cp310-cp310-manylinux_2_17_x86_64.manylinux2014_x86_64.whl", hash = "sha256:32e3d9f65606b3f6e76555bfd1d0b68d94aff0929d82010b791b6254bf5a4b96"},
    {file = "pandas-1.5.1-cp310-cp310-win_amd64.whl", hash = "sha256:a52419d9ba5906db516109660b114faf791136c94c1a636ed6b29cbfff9187ee"},
    {file = "pandas-1.5.1-cp311-cp311-macosx_10_9_universal2.whl", hash = "sha256:66a1ad667b56e679e06ba73bb88c7309b3f48a4c279bd3afea29f65a766e9036"},
    {file = "pandas-1.5.1-cp311-cp311-macosx_10_9_x86_64.whl", hash = "sha256:36aa1f8f680d7584e9b572c3203b20d22d697c31b71189322f16811d4ecfecd3"},
    {file = "pandas-1.5.1-cp311-cp311-macosx_11_0_arm64.whl", hash = "sha256:bcf1a82b770b8f8c1e495b19a20d8296f875a796c4fe6e91da5ef107f18c5ecb"},
    {file = "pandas-1.5.1-cp311-cp311-manylinux_2_17_aarch64.manylinux2014_aarch64.whl", hash = "sha256:2c25e5c16ee5c0feb6cf9d982b869eec94a22ddfda9aa2fbed00842cbb697624"},
    {file = "pandas-1.5.1-cp311-cp311-manylinux_2_17_x86_64.manylinux2014_x86_64.whl", hash = "sha256:932d2d7d3cab44cfa275601c982f30c2d874722ef6396bb539e41e4dc4618ed4"},
    {file = "pandas-1.5.1-cp311-cp311-win_amd64.whl", hash = "sha256:eb7e8cf2cf11a2580088009b43de84cabbf6f5dae94ceb489f28dba01a17cb77"},
    {file = "pandas-1.5.1-cp38-cp38-macosx_10_9_universal2.whl", hash = "sha256:cb2a9cf1150302d69bb99861c5cddc9c25aceacb0a4ef5299785d0f5389a3209"},
    {file = "pandas-1.5.1-cp38-cp38-macosx_10_9_x86_64.whl", hash = "sha256:81f0674fa50b38b6793cd84fae5d67f58f74c2d974d2cb4e476d26eee33343d0"},
    {file = "pandas-1.5.1-cp38-cp38-macosx_11_0_arm64.whl", hash = "sha256:17da7035d9e6f9ea9cdc3a513161f8739b8f8489d31dc932bc5a29a27243f93d"},
    {file = "pandas-1.5.1-cp38-cp38-manylinux_2_17_aarch64.manylinux2014_aarch64.whl", hash = "sha256:669c8605dba6c798c1863157aefde959c1796671ffb342b80fcb80a4c0bc4c26"},
    {file = "pandas-1.5.1-cp38-cp38-manylinux_2_17_x86_64.manylinux2014_x86_64.whl", hash = "sha256:683779e5728ac9138406c59a11e09cd98c7d2c12f0a5fc2b9c5eecdbb4a00075"},
    {file = "pandas-1.5.1-cp38-cp38-win32.whl", hash = "sha256:ddf46b940ef815af4e542697eaf071f0531449407a7607dd731bf23d156e20a7"},
    {file = "pandas-1.5.1-cp38-cp38-win_amd64.whl", hash = "sha256:db45b94885000981522fb92349e6b76f5aee0924cc5315881239c7859883117d"},
    {file = "pandas-1.5.1-cp39-cp39-macosx_10_9_universal2.whl", hash = "sha256:927e59c694e039c75d7023465d311277a1fc29ed7236b5746e9dddf180393113"},
    {file = "pandas-1.5.1-cp39-cp39-macosx_10_9_x86_64.whl", hash = "sha256:e675f8fe9aa6c418dc8d3aac0087b5294c1a4527f1eacf9fe5ea671685285454"},
    {file = "pandas-1.5.1-cp39-cp39-macosx_11_0_arm64.whl", hash = "sha256:04e51b01d5192499390c0015630975f57836cc95c7411415b499b599b05c0c96"},
    {file = "pandas-1.5.1-cp39-cp39-manylinux_2_17_aarch64.manylinux2014_aarch64.whl", hash = "sha256:5cee0c74e93ed4f9d39007e439debcaadc519d7ea5c0afc3d590a3a7b2edf060"},
    {file = "pandas-1.5.1-cp39-cp39-manylinux_2_17_x86_64.manylinux2014_x86_64.whl", hash = "sha256:b156a971bc451c68c9e1f97567c94fd44155f073e3bceb1b0d195fd98ed12048"},
    {file = "pandas-1.5.1-cp39-cp39-win32.whl", hash = "sha256:05c527c64ee02a47a24031c880ee0ded05af0623163494173204c5b72ddce658"},
    {file = "pandas-1.5.1-cp39-cp39-win_amd64.whl", hash = "sha256:6bb391659a747cf4f181a227c3e64b6d197100d53da98dcd766cc158bdd9ec68"},
    {file = "pandas-1.5.1.tar.gz", hash = "sha256:249cec5f2a5b22096440bd85c33106b6102e0672204abd2d5c014106459804ee"},
]
pandocfilters = [
    {file = "pandocfilters-1.5.0-py2.py3-none-any.whl", hash = "sha256:33aae3f25fd1a026079f5d27bdd52496f0e0803b3469282162bafdcbdf6ef14f"},
    {file = "pandocfilters-1.5.0.tar.gz", hash = "sha256:0b679503337d233b4339a817bfc8c50064e2eff681314376a47cb582305a7a38"},
]
parso = [
    {file = "parso-0.8.3-py2.py3-none-any.whl", hash = "sha256:c001d4636cd3aecdaf33cbb40aebb59b094be2a74c556778ef5576c175e19e75"},
    {file = "parso-0.8.3.tar.gz", hash = "sha256:8c07be290bb59f03588915921e29e8a50002acaf2cdc5fa0e0114f91709fafa0"},
]
pathspec = [
    {file = "pathspec-0.10.1-py3-none-any.whl", hash = "sha256:46846318467efc4556ccfd27816e004270a9eeeeb4d062ce5e6fc7a87c573f93"},
    {file = "pathspec-0.10.1.tar.gz", hash = "sha256:7ace6161b621d31e7902eb6b5ae148d12cfd23f4a249b9ffb6b9fee12084323d"},
]
pexpect = [
    {file = "pexpect-4.8.0-py2.py3-none-any.whl", hash = "sha256:0b48a55dcb3c05f3329815901ea4fc1537514d6ba867a152b581d69ae3710937"},
    {file = "pexpect-4.8.0.tar.gz", hash = "sha256:fc65a43959d153d0114afe13997d439c22823a27cefceb5ff35c2178c6784c0c"},
]
pickleshare = [
    {file = "pickleshare-0.7.5-py2.py3-none-any.whl", hash = "sha256:9649af414d74d4df115d5d718f82acb59c9d418196b7b4290ed47a12ce62df56"},
    {file = "pickleshare-0.7.5.tar.gz", hash = "sha256:87683d47965c1da65cdacaf31c8441d12b8044cdec9aca500cd78fc2c683afca"},
]
pkgutil_resolve_name = [
    {file = "pkgutil_resolve_name-1.3.10-py3-none-any.whl", hash = "sha256:ca27cc078d25c5ad71a9de0a7a330146c4e014c2462d9af19c6b828280649c5e"},
    {file = "pkgutil_resolve_name-1.3.10.tar.gz", hash = "sha256:357d6c9e6a755653cfd78893817c0853af365dd51ec97f3d358a819373bbd174"},
]
platformdirs = [
    {file = "platformdirs-2.5.3-py3-none-any.whl", hash = "sha256:0cb405749187a194f444c25c82ef7225232f11564721eabffc6ec70df83b11cb"},
    {file = "platformdirs-2.5.3.tar.gz", hash = "sha256:6e52c21afff35cb659c6e52d8b4d61b9bd544557180440538f255d9382c8cbe0"},
]
pluggy = [
    {file = "pluggy-1.0.0-py2.py3-none-any.whl", hash = "sha256:74134bbf457f031a36d68416e1509f34bd5ccc019f0bcc952c7b909d06b37bd3"},
    {file = "pluggy-1.0.0.tar.gz", hash = "sha256:4224373bacce55f955a878bf9cfa763c1e360858e330072059e10bad68531159"},
]
portio = [
    {file = "portio-0.5.tar.gz", hash = "sha256:af612dc9c1513fbb349b80ae29b2ea6dcb61028fe92986d67e214d119376fe44"},
]
prometheus-client = [
    {file = "prometheus_client-0.15.0-py3-none-any.whl", hash = "sha256:db7c05cbd13a0f79975592d112320f2605a325969b270a94b71dcabc47b931d2"},
    {file = "prometheus_client-0.15.0.tar.gz", hash = "sha256:be26aa452490cfcf6da953f9436e95a9f2b4d578ca80094b4458930e5f584ab1"},
]
prompt-toolkit = [
    {file = "prompt_toolkit-3.0.32-py3-none-any.whl", hash = "sha256:24becda58d49ceac4dc26232eb179ef2b21f133fecda7eed6018d341766ed76e"},
    {file = "prompt_toolkit-3.0.32.tar.gz", hash = "sha256:e7f2129cba4ff3b3656bbdda0e74ee00d2f874a8bcdb9dd16f5fec7b3e173cae"},
]
psutil = [
    {file = "psutil-5.9.4-cp27-cp27m-macosx_10_9_x86_64.whl", hash = "sha256:c1ca331af862803a42677c120aff8a814a804e09832f166f226bfd22b56feee8"},
    {file = "psutil-5.9.4-cp27-cp27m-manylinux2010_i686.whl", hash = "sha256:68908971daf802203f3d37e78d3f8831b6d1014864d7a85937941bb35f09aefe"},
    {file = "psutil-5.9.4-cp27-cp27m-manylinux2010_x86_64.whl", hash = "sha256:3ff89f9b835100a825b14c2808a106b6fdcc4b15483141482a12c725e7f78549"},
    {file = "psutil-5.9.4-cp27-cp27m-win32.whl", hash = "sha256:852dd5d9f8a47169fe62fd4a971aa07859476c2ba22c2254d4a1baa4e10b95ad"},
    {file = "psutil-5.9.4-cp27-cp27m-win_amd64.whl", hash = "sha256:9120cd39dca5c5e1c54b59a41d205023d436799b1c8c4d3ff71af18535728e94"},
    {file = "psutil-5.9.4-cp27-cp27mu-manylinux2010_i686.whl", hash = "sha256:6b92c532979bafc2df23ddc785ed116fced1f492ad90a6830cf24f4d1ea27d24"},
    {file = "psutil-5.9.4-cp27-cp27mu-manylinux2010_x86_64.whl", hash = "sha256:efeae04f9516907be44904cc7ce08defb6b665128992a56957abc9b61dca94b7"},
    {file = "psutil-5.9.4-cp36-abi3-macosx_10_9_x86_64.whl", hash = "sha256:54d5b184728298f2ca8567bf83c422b706200bcbbfafdc06718264f9393cfeb7"},
    {file = "psutil-5.9.4-cp36-abi3-manylinux_2_12_i686.manylinux2010_i686.manylinux_2_17_i686.manylinux2014_i686.whl", hash = "sha256:16653106f3b59386ffe10e0bad3bb6299e169d5327d3f187614b1cb8f24cf2e1"},
    {file = "psutil-5.9.4-cp36-abi3-manylinux_2_12_x86_64.manylinux2010_x86_64.manylinux_2_17_x86_64.manylinux2014_x86_64.whl", hash = "sha256:54c0d3d8e0078b7666984e11b12b88af2db11d11249a8ac8920dd5ef68a66e08"},
    {file = "psutil-5.9.4-cp36-abi3-win32.whl", hash = "sha256:149555f59a69b33f056ba1c4eb22bb7bf24332ce631c44a319cec09f876aaeff"},
    {file = "psutil-5.9.4-cp36-abi3-win_amd64.whl", hash = "sha256:fd8522436a6ada7b4aad6638662966de0d61d241cb821239b2ae7013d41a43d4"},
    {file = "psutil-5.9.4-cp38-abi3-macosx_11_0_arm64.whl", hash = "sha256:6001c809253a29599bc0dfd5179d9f8a5779f9dffea1da0f13c53ee568115e1e"},
    {file = "psutil-5.9.4.tar.gz", hash = "sha256:3d7f9739eb435d4b1338944abe23f49584bde5395f27487d2ee25ad9a8774a62"},
]
ptyprocess = [
    {file = "ptyprocess-0.7.0-py2.py3-none-any.whl", hash = "sha256:4b41f3967fce3af57cc7e94b888626c18bf37a083e3651ca8feeb66d492fef35"},
    {file = "ptyprocess-0.7.0.tar.gz", hash = "sha256:5c5d0a3b48ceee0b48485e0c26037c0acd7d29765ca3fbb5cb3831d347423220"},
]
pure-eval = [
    {file = "pure_eval-0.2.2-py3-none-any.whl", hash = "sha256:01eaab343580944bc56080ebe0a674b39ec44a945e6d09ba7db3cb8cec289350"},
    {file = "pure_eval-0.2.2.tar.gz", hash = "sha256:2b45320af6dfaa1750f543d714b6d1c520a1688dec6fd24d339063ce0aaa9ac3"},
]
py = [
    {file = "py-1.11.0-py2.py3-none-any.whl", hash = "sha256:607c53218732647dff4acdfcd50cb62615cedf612e72d1724fb1a0cc6405b378"},
    {file = "py-1.11.0.tar.gz", hash = "sha256:51c75c4126074b472f746a24399ad32f6053d1b34b68d2fa41e558e6f4a98719"},
]
pycodestyle = [
    {file = "pycodestyle-2.7.0-py2.py3-none-any.whl", hash = "sha256:514f76d918fcc0b55c6680472f0a37970994e07bbb80725808c17089be302068"},
    {file = "pycodestyle-2.7.0.tar.gz", hash = "sha256:c389c1d06bf7904078ca03399a4816f974a1d590090fecea0c63ec26ebaf1cef"},
]
pycparser = [
    {file = "pycparser-2.21-py2.py3-none-any.whl", hash = "sha256:8ee45429555515e1f6b185e78100aea234072576aa43ab53aefcae078162fca9"},
    {file = "pycparser-2.21.tar.gz", hash = "sha256:e644fdec12f7872f86c58ff790da456218b10f863970249516d60a5eaca77206"},
]
pydata-sphinx-theme = [
    {file = "pydata_sphinx_theme-0.11.0-py3-none-any.whl", hash = "sha256:64f1fc4c79a1f066b913541116cd5a7e83e140ba0e983509eedd9e66e1f948c8"},
    {file = "pydata_sphinx_theme-0.11.0.tar.gz", hash = "sha256:5fb1751d68a4b8574f817296e925132835281332616eb2839ddac4ef4503cd99"},
]
pyerfa = [
    {file = "pyerfa-2.0.0.1-cp310-cp310-macosx_10_9_x86_64.whl", hash = "sha256:278832de7803f2fb0ef4b14263200f98dfdb3eaa78dc63835d93796fd8fc42c6"},
    {file = "pyerfa-2.0.0.1-cp310-cp310-manylinux_2_17_aarch64.manylinux2014_aarch64.whl", hash = "sha256:629248cebc8626a52e80f69d4e2f30cc6e751f57803f5ba7ec99edd09785d181"},
    {file = "pyerfa-2.0.0.1-cp310-cp310-manylinux_2_5_i686.manylinux1_i686.manylinux_2_12_i686.manylinux2010_i686.whl", hash = "sha256:3285d95dfe398a931a633da961f6f1c0b8690f2a3b1c510a4efe639f784cd9c7"},
    {file = "pyerfa-2.0.0.1-cp310-cp310-manylinux_2_5_x86_64.manylinux1_x86_64.manylinux_2_12_x86_64.manylinux2010_x86_64.whl", hash = "sha256:177f50f0e8354f1a7115c2d4784668b365f1cc2f2c7d1e2f4ddf354160559b32"},
    {file = "pyerfa-2.0.0.1-cp310-cp310-musllinux_1_1_x86_64.whl", hash = "sha256:041939a7554a98b72885904ffddd8882567191bee62358727679448480174c31"},
    {file = "pyerfa-2.0.0.1-cp310-cp310-win32.whl", hash = "sha256:f9e149bc3d423ae891f6587c1383fd471ae07744b88152e66b5e9f64a8bc9006"},
    {file = "pyerfa-2.0.0.1-cp310-cp310-win_amd64.whl", hash = "sha256:f00dc4fc48a16eb39fd0121f2f06c03ee762b79a207cc5b0bc17d94191b51302"},
    {file = "pyerfa-2.0.0.1-cp37-cp37m-macosx_10_9_x86_64.whl", hash = "sha256:1ba3668e1e181a678ce788d23a4f8666aabd8518f77fdde5157ba4744bc73d4a"},
    {file = "pyerfa-2.0.0.1-cp37-cp37m-manylinux_2_17_aarch64.manylinux2014_aarch64.whl", hash = "sha256:b8f08f6e6d75a261bb92b707bea19eba2e46a8fcbfb499b789f3eb0d0352ea00"},
    {file = "pyerfa-2.0.0.1-cp37-cp37m-manylinux_2_5_i686.manylinux1_i686.manylinux_2_12_i686.manylinux2010_i686.whl", hash = "sha256:da89304d6b25ac056e470f44f85770b04c9674eced07a7f93b5eb0ce1edaabd9"},
    {file = "pyerfa-2.0.0.1-cp37-cp37m-manylinux_2_5_x86_64.manylinux1_x86_64.manylinux_2_12_x86_64.manylinux2010_x86_64.whl", hash = "sha256:36738ba75e7a69e0ea6a7e96a5d33a852816427e7e94e7089c188ef920b02669"},
    {file = "pyerfa-2.0.0.1-cp37-cp37m-musllinux_1_1_x86_64.whl", hash = "sha256:5c077aed4ccd585c1fe2f96ada8edb66e9d27b4ae8ff13ea2783283b298ba0c6"},
    {file = "pyerfa-2.0.0.1-cp37-cp37m-win32.whl", hash = "sha256:0833f8ebba9f84a19a04ee5ca5aa90be75729abfbb8328e7a6d89ed1b04e058c"},
    {file = "pyerfa-2.0.0.1-cp37-cp37m-win_amd64.whl", hash = "sha256:e86c08c9c0b75e448818473c6d709e3887a439c05a1aa34042d26774251422b7"},
    {file = "pyerfa-2.0.0.1-cp38-cp38-macosx_10_9_x86_64.whl", hash = "sha256:b935fa9d10dfd7206760859236640c835aa652609c0ae8a6584593324eb6f318"},
    {file = "pyerfa-2.0.0.1-cp38-cp38-manylinux_2_17_aarch64.manylinux2014_aarch64.whl", hash = "sha256:67711a748821c5d91f7a8907b9125094dfc3e5ab6a6b7ad8e207fd6afbe6b37f"},
    {file = "pyerfa-2.0.0.1-cp38-cp38-manylinux_2_5_i686.manylinux1_i686.manylinux_2_12_i686.manylinux2010_i686.whl", hash = "sha256:d2c10838241aaf17279468dcc731cb2c09bfb7dd7b340c0f527fd70c7c9e53d1"},
    {file = "pyerfa-2.0.0.1-cp38-cp38-manylinux_2_5_x86_64.manylinux1_x86_64.manylinux_2_12_x86_64.manylinux2010_x86_64.whl", hash = "sha256:37249e1e2b378d1f56e9379e4bb8f2cf87645c160a8a3e92166a1b7bb7ad7ea6"},
    {file = "pyerfa-2.0.0.1-cp38-cp38-musllinux_1_1_x86_64.whl", hash = "sha256:f76fb4b64a87da2af9d0b6b79cc25e1ecc5b4143b2b3c8c9f10b221748c5db4d"},
    {file = "pyerfa-2.0.0.1-cp38-cp38-win32.whl", hash = "sha256:486e672c52bf58eab61140968660ac7fb3b756116b53c26c334ae95dadd943ee"},
    {file = "pyerfa-2.0.0.1-cp38-cp38-win_amd64.whl", hash = "sha256:d603f1e8123f98a0593433aa6dad4ba03f0b0ceef4cb3e96f9a69aa7ab8d5c61"},
    {file = "pyerfa-2.0.0.1-cp39-cp39-macosx_10_9_x86_64.whl", hash = "sha256:ef5590b2075c50395b958f102988e519e339d96509dfdca0360f26dde94c47e7"},
    {file = "pyerfa-2.0.0.1-cp39-cp39-manylinux_2_17_aarch64.manylinux2014_aarch64.whl", hash = "sha256:c7ca8c98842f1ae10c1fbcea0e03a41ddc13456da88da2dc9b8335a8c414d7a3"},
    {file = "pyerfa-2.0.0.1-cp39-cp39-manylinux_2_5_i686.manylinux1_i686.manylinux_2_12_i686.manylinux2010_i686.whl", hash = "sha256:d3e7dedce1d7e4e044f6f81d192b1f6b373c8ad6716aa8721ec6d3cf4d36f5f3"},
    {file = "pyerfa-2.0.0.1-cp39-cp39-manylinux_2_5_x86_64.manylinux1_x86_64.manylinux_2_12_x86_64.manylinux2010_x86_64.whl", hash = "sha256:690116a6026ee84ce5fec794c9e21bdc8c0ac8345d6722323810181486745068"},
    {file = "pyerfa-2.0.0.1-cp39-cp39-musllinux_1_1_x86_64.whl", hash = "sha256:da5ee24eaf5e5f841f36885ea16461800b7bea11df5b657bcff85d7a7f51d2d8"},
    {file = "pyerfa-2.0.0.1-cp39-cp39-win32.whl", hash = "sha256:7895b7e6f3bc36442d1969bf3bda5a4c3b661be7a5a468798369cbd5d81023d8"},
    {file = "pyerfa-2.0.0.1-cp39-cp39-win_amd64.whl", hash = "sha256:63a83c35cea8c5d50d53c18089f1e625c0ffc59a7a5b8d44e0f1b3ec5288f183"},
    {file = "pyerfa-2.0.0.1.tar.gz", hash = "sha256:2fd4637ffe2c1e6ede7482c13f583ba7c73119d78bef90175448ce506a0ede30"},
]
pyflakes = [
    {file = "pyflakes-2.3.1-py2.py3-none-any.whl", hash = "sha256:7893783d01b8a89811dd72d7dfd4d84ff098e5eed95cfa8905b22bbffe52efc3"},
    {file = "pyflakes-2.3.1.tar.gz", hash = "sha256:f5bc8ecabc05bb9d291eb5203d6810b49040f6ff446a756326104746cc00c1db"},
]
Pygments = [
    {file = "Pygments-2.13.0-py3-none-any.whl", hash = "sha256:f643f331ab57ba3c9d89212ee4a2dabc6e94f117cf4eefde99a0574720d14c42"},
    {file = "Pygments-2.13.0.tar.gz", hash = "sha256:56a8508ae95f98e2b9bdf93a6be5ae3f7d8af858b43e02c5a2ff083726be40c1"},
]
pyinterface = [
    {file = "pyinterface-1.7.0-py3-none-any.whl", hash = "sha256:6ff13dfdfc2034d8f99941ea42c9d2d2079dc1ae1d39a76432558892bb7a1f23"},
    {file = "pyinterface-1.7.0.tar.gz", hash = "sha256:4d24ab5d119b0db87189922943dd3781a98d940924bdf9e45003f2b39c57cc59"},
]
pyparsing = [
    {file = "pyparsing-3.0.9-py3-none-any.whl", hash = "sha256:5026bae9a10eeaefb61dab2f09052b9f4307d44aee4eda64b309723d8d206bbc"},
    {file = "pyparsing-3.0.9.tar.gz", hash = "sha256:2b020ecf7d21b687f219b71ecad3631f644a47f01403fa1d1036b0c6416d70fb"},
]
pypci = [
    {file = "pypci-0.1.4-py3-none-any.whl", hash = "sha256:35c46cfde2d1fc692527941323bdd66c0487f16e6ac7768f86e53fc32b1d8156"},
    {file = "pypci-0.1.4.tar.gz", hash = "sha256:8bf78f19ee4879671b60b582c699a9a3fbdb1f7f337e55b119bb07921423da8e"},
]
pyrsistent = [
    {file = "pyrsistent-0.19.2-cp310-cp310-macosx_10_9_universal2.whl", hash = "sha256:d6982b5a0237e1b7d876b60265564648a69b14017f3b5f908c5be2de3f9abb7a"},
    {file = "pyrsistent-0.19.2-cp310-cp310-manylinux_2_17_aarch64.manylinux2014_aarch64.whl", hash = "sha256:187d5730b0507d9285a96fca9716310d572e5464cadd19f22b63a6976254d77a"},
    {file = "pyrsistent-0.19.2-cp310-cp310-manylinux_2_5_i686.manylinux1_i686.manylinux_2_17_i686.manylinux2014_i686.whl", hash = "sha256:055ab45d5911d7cae397dc418808d8802fb95262751872c841c170b0dbf51eed"},
    {file = "pyrsistent-0.19.2-cp310-cp310-win32.whl", hash = "sha256:456cb30ca8bff00596519f2c53e42c245c09e1a4543945703acd4312949bfd41"},
    {file = "pyrsistent-0.19.2-cp310-cp310-win_amd64.whl", hash = "sha256:b39725209e06759217d1ac5fcdb510e98670af9e37223985f330b611f62e7425"},
    {file = "pyrsistent-0.19.2-cp37-cp37m-macosx_10_9_x86_64.whl", hash = "sha256:2aede922a488861de0ad00c7630a6e2d57e8023e4be72d9d7147a9fcd2d30712"},
    {file = "pyrsistent-0.19.2-cp37-cp37m-manylinux_2_17_aarch64.manylinux2014_aarch64.whl", hash = "sha256:879b4c2f4d41585c42df4d7654ddffff1239dc4065bc88b745f0341828b83e78"},
    {file = "pyrsistent-0.19.2-cp37-cp37m-manylinux_2_5_i686.manylinux1_i686.manylinux_2_17_i686.manylinux2014_i686.whl", hash = "sha256:c43bec251bbd10e3cb58ced80609c5c1eb238da9ca78b964aea410fb820d00d6"},
    {file = "pyrsistent-0.19.2-cp37-cp37m-win32.whl", hash = "sha256:d690b18ac4b3e3cab73b0b7aa7dbe65978a172ff94970ff98d82f2031f8971c2"},
    {file = "pyrsistent-0.19.2-cp37-cp37m-win_amd64.whl", hash = "sha256:3ba4134a3ff0fc7ad225b6b457d1309f4698108fb6b35532d015dca8f5abed73"},
    {file = "pyrsistent-0.19.2-cp38-cp38-macosx_10_9_universal2.whl", hash = "sha256:a178209e2df710e3f142cbd05313ba0c5ebed0a55d78d9945ac7a4e09d923308"},
    {file = "pyrsistent-0.19.2-cp38-cp38-manylinux_2_17_aarch64.manylinux2014_aarch64.whl", hash = "sha256:e371b844cec09d8dc424d940e54bba8f67a03ebea20ff7b7b0d56f526c71d584"},
    {file = "pyrsistent-0.19.2-cp38-cp38-manylinux_2_5_i686.manylinux1_i686.manylinux_2_17_i686.manylinux2014_i686.whl", hash = "sha256:111156137b2e71f3a9936baf27cb322e8024dac3dc54ec7fb9f0bcf3249e68bb"},
    {file = "pyrsistent-0.19.2-cp38-cp38-win32.whl", hash = "sha256:e5d8f84d81e3729c3b506657dddfe46e8ba9c330bf1858ee33108f8bb2adb38a"},
    {file = "pyrsistent-0.19.2-cp38-cp38-win_amd64.whl", hash = "sha256:9cd3e9978d12b5d99cbdc727a3022da0430ad007dacf33d0bf554b96427f33ab"},
    {file = "pyrsistent-0.19.2-cp39-cp39-macosx_10_9_universal2.whl", hash = "sha256:f1258f4e6c42ad0b20f9cfcc3ada5bd6b83374516cd01c0960e3cb75fdca6770"},
    {file = "pyrsistent-0.19.2-cp39-cp39-manylinux_2_17_aarch64.manylinux2014_aarch64.whl", hash = "sha256:21455e2b16000440e896ab99e8304617151981ed40c29e9507ef1c2e4314ee95"},
    {file = "pyrsistent-0.19.2-cp39-cp39-manylinux_2_5_i686.manylinux1_i686.manylinux_2_17_i686.manylinux2014_i686.whl", hash = "sha256:bfd880614c6237243ff53a0539f1cb26987a6dc8ac6e66e0c5a40617296a045e"},
    {file = "pyrsistent-0.19.2-cp39-cp39-win32.whl", hash = "sha256:71d332b0320642b3261e9fee47ab9e65872c2bd90260e5d225dabeed93cbd42b"},
    {file = "pyrsistent-0.19.2-cp39-cp39-win_amd64.whl", hash = "sha256:dec3eac7549869365fe263831f576c8457f6c833937c68542d08fde73457d291"},
    {file = "pyrsistent-0.19.2-py3-none-any.whl", hash = "sha256:ea6b79a02a28550c98b6ca9c35b9f492beaa54d7c5c9e9949555893c8a9234d0"},
    {file = "pyrsistent-0.19.2.tar.gz", hash = "sha256:bfa0351be89c9fcbcb8c9879b826f4353be10f58f8a677efab0c017bf7137ec2"},
]
pyserial = [
    {file = "pyserial-3.5-py2.py3-none-any.whl", hash = "sha256:c4451db6ba391ca6ca299fb3ec7bae67a5c55dde170964c7a14ceefec02f2cf0"},
    {file = "pyserial-3.5.tar.gz", hash = "sha256:3c77e014170dfffbd816e6ffc205e9842efb10be9f58ec16d3e8675b4925cddb"},
]
pytest = [
    {file = "pytest-7.2.0-py3-none-any.whl", hash = "sha256:892f933d339f068883b6fd5a459f03d85bfcb355e4981e146d2c7616c21fef71"},
    {file = "pytest-7.2.0.tar.gz", hash = "sha256:c4014eb40e10f11f355ad4e3c2fb2c6c6d1919c73f3b5a433de4708202cade59"},
]
pytest-cov = [
    {file = "pytest-cov-3.0.0.tar.gz", hash = "sha256:e7f0f5b1617d2210a2cabc266dfe2f4c75a8d32fb89eafb7ad9d06f6d076d470"},
    {file = "pytest_cov-3.0.0-py3-none-any.whl", hash = "sha256:578d5d15ac4a25e5f961c938b85a05b09fdaae9deef3bb6de9a6e766622ca7a6"},
]
pytest-forked = [
    {file = "pytest-forked-1.4.0.tar.gz", hash = "sha256:8b67587c8f98cbbadfdd804539ed5455b6ed03802203485dd2f53c1422d7440e"},
    {file = "pytest_forked-1.4.0-py3-none-any.whl", hash = "sha256:bbbb6717efc886b9d64537b41fb1497cfaf3c9601276be8da2cccfea5a3c8ad8"},
]
pytest-xdist = [
    {file = "pytest-xdist-2.5.0.tar.gz", hash = "sha256:4580deca3ff04ddb2ac53eba39d76cb5dd5edeac050cb6fbc768b0dd712b4edf"},
    {file = "pytest_xdist-2.5.0-py3-none-any.whl", hash = "sha256:6fe5c74fec98906deb8f2d2b616b5c782022744978e7bd4695d39c8f42d0ce65"},
]
python-dateutil = [
    {file = "python-dateutil-2.8.2.tar.gz", hash = "sha256:0123cacc1627ae19ddf3c27a5de5bd67ee4586fbdd6440d9748f8abb483d3e86"},
    {file = "python_dateutil-2.8.2-py2.py3-none-any.whl", hash = "sha256:961d03dc3453ebbc59dbdea9e4e11c5651520a876d0f4db161e8674aae935da9"},
]
pytz = [
    {file = "pytz-2022.6-py2.py3-none-any.whl", hash = "sha256:222439474e9c98fced559f1709d89e6c9cbf8d79c794ff3eb9f8800064291427"},
    {file = "pytz-2022.6.tar.gz", hash = "sha256:e89512406b793ca39f5971bc999cc538ce125c0e51c27941bef4568b460095e2"},
]
pywin32 = [
    {file = "pywin32-305-cp310-cp310-win32.whl", hash = "sha256:421f6cd86e84bbb696d54563c48014b12a23ef95a14e0bdba526be756d89f116"},
    {file = "pywin32-305-cp310-cp310-win_amd64.whl", hash = "sha256:73e819c6bed89f44ff1d690498c0a811948f73777e5f97c494c152b850fad478"},
    {file = "pywin32-305-cp310-cp310-win_arm64.whl", hash = "sha256:742eb905ce2187133a29365b428e6c3b9001d79accdc30aa8969afba1d8470f4"},
    {file = "pywin32-305-cp311-cp311-win32.whl", hash = "sha256:19ca459cd2e66c0e2cc9a09d589f71d827f26d47fe4a9d09175f6aa0256b51c2"},
    {file = "pywin32-305-cp311-cp311-win_amd64.whl", hash = "sha256:326f42ab4cfff56e77e3e595aeaf6c216712bbdd91e464d167c6434b28d65990"},
    {file = "pywin32-305-cp311-cp311-win_arm64.whl", hash = "sha256:4ecd404b2c6eceaca52f8b2e3e91b2187850a1ad3f8b746d0796a98b4cea04db"},
    {file = "pywin32-305-cp36-cp36m-win32.whl", hash = "sha256:48d8b1659284f3c17b68587af047d110d8c44837736b8932c034091683e05863"},
    {file = "pywin32-305-cp36-cp36m-win_amd64.whl", hash = "sha256:13362cc5aa93c2beaf489c9c9017c793722aeb56d3e5166dadd5ef82da021fe1"},
    {file = "pywin32-305-cp37-cp37m-win32.whl", hash = "sha256:a55db448124d1c1484df22fa8bbcbc45c64da5e6eae74ab095b9ea62e6d00496"},
    {file = "pywin32-305-cp37-cp37m-win_amd64.whl", hash = "sha256:109f98980bfb27e78f4df8a51a8198e10b0f347257d1e265bb1a32993d0c973d"},
    {file = "pywin32-305-cp38-cp38-win32.whl", hash = "sha256:9dd98384da775afa009bc04863426cb30596fd78c6f8e4e2e5bbf4edf8029504"},
    {file = "pywin32-305-cp38-cp38-win_amd64.whl", hash = "sha256:56d7a9c6e1a6835f521788f53b5af7912090674bb84ef5611663ee1595860fc7"},
    {file = "pywin32-305-cp39-cp39-win32.whl", hash = "sha256:9d968c677ac4d5cbdaa62fd3014ab241718e619d8e36ef8e11fb930515a1e918"},
    {file = "pywin32-305-cp39-cp39-win_amd64.whl", hash = "sha256:50768c6b7c3f0b38b7fb14dd4104da93ebced5f1a50dc0e834594bff6fbe1271"},
]
pywinpty = [
    {file = "pywinpty-2.0.9-cp310-none-win_amd64.whl", hash = "sha256:30a7b371446a694a6ce5ef906d70ac04e569de5308c42a2bdc9c3bc9275ec51f"},
    {file = "pywinpty-2.0.9-cp311-none-win_amd64.whl", hash = "sha256:d78ef6f4bd7a6c6f94dc1a39ba8fb028540cc39f5cb593e756506db17843125f"},
    {file = "pywinpty-2.0.9-cp37-none-win_amd64.whl", hash = "sha256:5ed36aa087e35a3a183f833631b3e4c1ae92fe2faabfce0fa91b77ed3f0f1382"},
    {file = "pywinpty-2.0.9-cp38-none-win_amd64.whl", hash = "sha256:2352f44ee913faaec0a02d3c112595e56b8af7feeb8100efc6dc1a8685044199"},
    {file = "pywinpty-2.0.9-cp39-none-win_amd64.whl", hash = "sha256:ba75ec55f46c9e17db961d26485b033deb20758b1731e8e208e1e8a387fcf70c"},
    {file = "pywinpty-2.0.9.tar.gz", hash = "sha256:01b6400dd79212f50a2f01af1c65b781290ff39610853db99bf03962eb9a615f"},
]
PyYAML = [
    {file = "PyYAML-6.0-cp310-cp310-macosx_10_9_x86_64.whl", hash = "sha256:d4db7c7aef085872ef65a8fd7d6d09a14ae91f691dec3e87ee5ee0539d516f53"},
    {file = "PyYAML-6.0-cp310-cp310-macosx_11_0_arm64.whl", hash = "sha256:9df7ed3b3d2e0ecfe09e14741b857df43adb5a3ddadc919a2d94fbdf78fea53c"},
    {file = "PyYAML-6.0-cp310-cp310-manylinux_2_17_aarch64.manylinux2014_aarch64.whl", hash = "sha256:77f396e6ef4c73fdc33a9157446466f1cff553d979bd00ecb64385760c6babdc"},
    {file = "PyYAML-6.0-cp310-cp310-manylinux_2_17_s390x.manylinux2014_s390x.whl", hash = "sha256:a80a78046a72361de73f8f395f1f1e49f956c6be882eed58505a15f3e430962b"},
    {file = "PyYAML-6.0-cp310-cp310-manylinux_2_5_x86_64.manylinux1_x86_64.manylinux_2_12_x86_64.manylinux2010_x86_64.whl", hash = "sha256:f84fbc98b019fef2ee9a1cb3ce93e3187a6df0b2538a651bfb890254ba9f90b5"},
    {file = "PyYAML-6.0-cp310-cp310-win32.whl", hash = "sha256:2cd5df3de48857ed0544b34e2d40e9fac445930039f3cfe4bcc592a1f836d513"},
    {file = "PyYAML-6.0-cp310-cp310-win_amd64.whl", hash = "sha256:daf496c58a8c52083df09b80c860005194014c3698698d1a57cbcfa182142a3a"},
    {file = "PyYAML-6.0-cp311-cp311-macosx_10_9_x86_64.whl", hash = "sha256:d4b0ba9512519522b118090257be113b9468d804b19d63c71dbcf4a48fa32358"},
    {file = "PyYAML-6.0-cp311-cp311-macosx_11_0_arm64.whl", hash = "sha256:81957921f441d50af23654aa6c5e5eaf9b06aba7f0a19c18a538dc7ef291c5a1"},
    {file = "PyYAML-6.0-cp311-cp311-manylinux_2_17_aarch64.manylinux2014_aarch64.whl", hash = "sha256:afa17f5bc4d1b10afd4466fd3a44dc0e245382deca5b3c353d8b757f9e3ecb8d"},
    {file = "PyYAML-6.0-cp311-cp311-manylinux_2_17_s390x.manylinux2014_s390x.whl", hash = "sha256:dbad0e9d368bb989f4515da330b88a057617d16b6a8245084f1b05400f24609f"},
    {file = "PyYAML-6.0-cp311-cp311-manylinux_2_17_x86_64.manylinux2014_x86_64.whl", hash = "sha256:432557aa2c09802be39460360ddffd48156e30721f5e8d917f01d31694216782"},
    {file = "PyYAML-6.0-cp311-cp311-win32.whl", hash = "sha256:bfaef573a63ba8923503d27530362590ff4f576c626d86a9fed95822a8255fd7"},
    {file = "PyYAML-6.0-cp311-cp311-win_amd64.whl", hash = "sha256:01b45c0191e6d66c470b6cf1b9531a771a83c1c4208272ead47a3ae4f2f603bf"},
    {file = "PyYAML-6.0-cp36-cp36m-macosx_10_9_x86_64.whl", hash = "sha256:897b80890765f037df3403d22bab41627ca8811ae55e9a722fd0392850ec4d86"},
    {file = "PyYAML-6.0-cp36-cp36m-manylinux_2_17_aarch64.manylinux2014_aarch64.whl", hash = "sha256:50602afada6d6cbfad699b0c7bb50d5ccffa7e46a3d738092afddc1f9758427f"},
    {file = "PyYAML-6.0-cp36-cp36m-manylinux_2_17_s390x.manylinux2014_s390x.whl", hash = "sha256:48c346915c114f5fdb3ead70312bd042a953a8ce5c7106d5bfb1a5254e47da92"},
    {file = "PyYAML-6.0-cp36-cp36m-manylinux_2_5_x86_64.manylinux1_x86_64.manylinux_2_12_x86_64.manylinux2010_x86_64.whl", hash = "sha256:98c4d36e99714e55cfbaaee6dd5badbc9a1ec339ebfc3b1f52e293aee6bb71a4"},
    {file = "PyYAML-6.0-cp36-cp36m-win32.whl", hash = "sha256:0283c35a6a9fbf047493e3a0ce8d79ef5030852c51e9d911a27badfde0605293"},
    {file = "PyYAML-6.0-cp36-cp36m-win_amd64.whl", hash = "sha256:07751360502caac1c067a8132d150cf3d61339af5691fe9e87803040dbc5db57"},
    {file = "PyYAML-6.0-cp37-cp37m-macosx_10_9_x86_64.whl", hash = "sha256:819b3830a1543db06c4d4b865e70ded25be52a2e0631ccd2f6a47a2822f2fd7c"},
    {file = "PyYAML-6.0-cp37-cp37m-manylinux_2_17_aarch64.manylinux2014_aarch64.whl", hash = "sha256:473f9edb243cb1935ab5a084eb238d842fb8f404ed2193a915d1784b5a6b5fc0"},
    {file = "PyYAML-6.0-cp37-cp37m-manylinux_2_17_s390x.manylinux2014_s390x.whl", hash = "sha256:0ce82d761c532fe4ec3f87fc45688bdd3a4c1dc5e0b4a19814b9009a29baefd4"},
    {file = "PyYAML-6.0-cp37-cp37m-manylinux_2_5_x86_64.manylinux1_x86_64.manylinux_2_12_x86_64.manylinux2010_x86_64.whl", hash = "sha256:231710d57adfd809ef5d34183b8ed1eeae3f76459c18fb4a0b373ad56bedcdd9"},
    {file = "PyYAML-6.0-cp37-cp37m-win32.whl", hash = "sha256:c5687b8d43cf58545ade1fe3e055f70eac7a5a1a0bf42824308d868289a95737"},
    {file = "PyYAML-6.0-cp37-cp37m-win_amd64.whl", hash = "sha256:d15a181d1ecd0d4270dc32edb46f7cb7733c7c508857278d3d378d14d606db2d"},
    {file = "PyYAML-6.0-cp38-cp38-macosx_10_9_x86_64.whl", hash = "sha256:0b4624f379dab24d3725ffde76559cff63d9ec94e1736b556dacdfebe5ab6d4b"},
    {file = "PyYAML-6.0-cp38-cp38-manylinux_2_17_aarch64.manylinux2014_aarch64.whl", hash = "sha256:213c60cd50106436cc818accf5baa1aba61c0189ff610f64f4a3e8c6726218ba"},
    {file = "PyYAML-6.0-cp38-cp38-manylinux_2_17_s390x.manylinux2014_s390x.whl", hash = "sha256:9fa600030013c4de8165339db93d182b9431076eb98eb40ee068700c9c813e34"},
    {file = "PyYAML-6.0-cp38-cp38-manylinux_2_5_x86_64.manylinux1_x86_64.manylinux_2_12_x86_64.manylinux2010_x86_64.whl", hash = "sha256:277a0ef2981ca40581a47093e9e2d13b3f1fbbeffae064c1d21bfceba2030287"},
    {file = "PyYAML-6.0-cp38-cp38-win32.whl", hash = "sha256:d4eccecf9adf6fbcc6861a38015c2a64f38b9d94838ac1810a9023a0609e1b78"},
    {file = "PyYAML-6.0-cp38-cp38-win_amd64.whl", hash = "sha256:1e4747bc279b4f613a09eb64bba2ba602d8a6664c6ce6396a4d0cd413a50ce07"},
    {file = "PyYAML-6.0-cp39-cp39-macosx_10_9_x86_64.whl", hash = "sha256:055d937d65826939cb044fc8c9b08889e8c743fdc6a32b33e2390f66013e449b"},
    {file = "PyYAML-6.0-cp39-cp39-macosx_11_0_arm64.whl", hash = "sha256:e61ceaab6f49fb8bdfaa0f92c4b57bcfbea54c09277b1b4f7ac376bfb7a7c174"},
    {file = "PyYAML-6.0-cp39-cp39-manylinux_2_17_aarch64.manylinux2014_aarch64.whl", hash = "sha256:d67d839ede4ed1b28a4e8909735fc992a923cdb84e618544973d7dfc71540803"},
    {file = "PyYAML-6.0-cp39-cp39-manylinux_2_17_s390x.manylinux2014_s390x.whl", hash = "sha256:cba8c411ef271aa037d7357a2bc8f9ee8b58b9965831d9e51baf703280dc73d3"},
    {file = "PyYAML-6.0-cp39-cp39-manylinux_2_5_x86_64.manylinux1_x86_64.manylinux_2_12_x86_64.manylinux2010_x86_64.whl", hash = "sha256:40527857252b61eacd1d9af500c3337ba8deb8fc298940291486c465c8b46ec0"},
    {file = "PyYAML-6.0-cp39-cp39-win32.whl", hash = "sha256:b5b9eccad747aabaaffbc6064800670f0c297e52c12754eb1d976c57e4f74dcb"},
    {file = "PyYAML-6.0-cp39-cp39-win_amd64.whl", hash = "sha256:b3d267842bf12586ba6c734f89d1f5b871df0273157918b0ccefa29deb05c21c"},
    {file = "PyYAML-6.0.tar.gz", hash = "sha256:68fb519c14306fec9720a2a5b45bc9f0c8d1b9c72adf45c37baedfcd949c35a2"},
]
pyzmq = [
    {file = "pyzmq-24.0.1-cp310-cp310-macosx_10_15_universal2.whl", hash = "sha256:28b119ba97129d3001673a697b7cce47fe6de1f7255d104c2f01108a5179a066"},
    {file = "pyzmq-24.0.1-cp310-cp310-macosx_10_9_x86_64.whl", hash = "sha256:bcbebd369493d68162cddb74a9c1fcebd139dfbb7ddb23d8f8e43e6c87bac3a6"},
    {file = "pyzmq-24.0.1-cp310-cp310-manylinux_2_17_aarch64.manylinux2014_aarch64.whl", hash = "sha256:ae61446166983c663cee42c852ed63899e43e484abf080089f771df4b9d272ef"},
    {file = "pyzmq-24.0.1-cp310-cp310-manylinux_2_17_i686.manylinux2014_i686.whl", hash = "sha256:87f7ac99b15270db8d53f28c3c7b968612993a90a5cf359da354efe96f5372b4"},
    {file = "pyzmq-24.0.1-cp310-cp310-manylinux_2_17_x86_64.manylinux2014_x86_64.whl", hash = "sha256:9dca7c3956b03b7663fac4d150f5e6d4f6f38b2462c1e9afd83bcf7019f17913"},
    {file = "pyzmq-24.0.1-cp310-cp310-musllinux_1_1_aarch64.whl", hash = "sha256:8c78bfe20d4c890cb5580a3b9290f700c570e167d4cdcc55feec07030297a5e3"},
    {file = "pyzmq-24.0.1-cp310-cp310-musllinux_1_1_i686.whl", hash = "sha256:48f721f070726cd2a6e44f3c33f8ee4b24188e4b816e6dd8ba542c8c3bb5b246"},
    {file = "pyzmq-24.0.1-cp310-cp310-musllinux_1_1_x86_64.whl", hash = "sha256:afe1f3bc486d0ce40abb0a0c9adb39aed3bbac36ebdc596487b0cceba55c21c1"},
    {file = "pyzmq-24.0.1-cp310-cp310-win32.whl", hash = "sha256:3e6192dbcefaaa52ed81be88525a54a445f4b4fe2fffcae7fe40ebb58bd06bfd"},
    {file = "pyzmq-24.0.1-cp310-cp310-win_amd64.whl", hash = "sha256:86de64468cad9c6d269f32a6390e210ca5ada568c7a55de8e681ca3b897bb340"},
    {file = "pyzmq-24.0.1-cp311-cp311-macosx_10_15_universal2.whl", hash = "sha256:838812c65ed5f7c2bd11f7b098d2e5d01685a3f6d1f82849423b570bae698c00"},
    {file = "pyzmq-24.0.1-cp311-cp311-macosx_10_9_x86_64.whl", hash = "sha256:dfb992dbcd88d8254471760879d48fb20836d91baa90f181c957122f9592b3dc"},
    {file = "pyzmq-24.0.1-cp311-cp311-manylinux_2_17_aarch64.manylinux2014_aarch64.whl", hash = "sha256:7abddb2bd5489d30ffeb4b93a428130886c171b4d355ccd226e83254fcb6b9ef"},
    {file = "pyzmq-24.0.1-cp311-cp311-manylinux_2_17_i686.manylinux2014_i686.whl", hash = "sha256:94010bd61bc168c103a5b3b0f56ed3b616688192db7cd5b1d626e49f28ff51b3"},
    {file = "pyzmq-24.0.1-cp311-cp311-manylinux_2_28_x86_64.whl", hash = "sha256:8242543c522d84d033fe79be04cb559b80d7eb98ad81b137ff7e0a9020f00ace"},
    {file = "pyzmq-24.0.1-cp311-cp311-musllinux_1_1_aarch64.whl", hash = "sha256:ccb94342d13e3bf3ffa6e62f95b5e3f0bc6bfa94558cb37f4b3d09d6feb536ff"},
    {file = "pyzmq-24.0.1-cp311-cp311-musllinux_1_1_i686.whl", hash = "sha256:6640f83df0ae4ae1104d4c62b77e9ef39be85ebe53f636388707d532bee2b7b8"},
    {file = "pyzmq-24.0.1-cp311-cp311-musllinux_1_1_x86_64.whl", hash = "sha256:a180dbd5ea5d47c2d3b716d5c19cc3fb162d1c8db93b21a1295d69585bfddac1"},
    {file = "pyzmq-24.0.1-cp311-cp311-win32.whl", hash = "sha256:624321120f7e60336be8ec74a172ae7fba5c3ed5bf787cc85f7e9986c9e0ebc2"},
    {file = "pyzmq-24.0.1-cp311-cp311-win_amd64.whl", hash = "sha256:1724117bae69e091309ffb8255412c4651d3f6355560d9af312d547f6c5bc8b8"},
    {file = "pyzmq-24.0.1-cp36-cp36m-macosx_10_9_x86_64.whl", hash = "sha256:15975747462ec49fdc863af906bab87c43b2491403ab37a6d88410635786b0f4"},
    {file = "pyzmq-24.0.1-cp36-cp36m-manylinux_2_17_aarch64.manylinux2014_aarch64.whl", hash = "sha256:b947e264f0e77d30dcbccbb00f49f900b204b922eb0c3a9f0afd61aaa1cedc3d"},
    {file = "pyzmq-24.0.1-cp36-cp36m-manylinux_2_5_i686.manylinux1_i686.whl", hash = "sha256:0ec91f1bad66f3ee8c6deb65fa1fe418e8ad803efedd69c35f3b5502f43bd1dc"},
    {file = "pyzmq-24.0.1-cp36-cp36m-manylinux_2_5_x86_64.manylinux1_x86_64.whl", hash = "sha256:db03704b3506455d86ec72c3358a779e9b1d07b61220dfb43702b7b668edcd0d"},
    {file = "pyzmq-24.0.1-cp36-cp36m-musllinux_1_1_aarch64.whl", hash = "sha256:e7e66b4e403c2836ac74f26c4b65d8ac0ca1eef41dfcac2d013b7482befaad83"},
    {file = "pyzmq-24.0.1-cp36-cp36m-musllinux_1_1_i686.whl", hash = "sha256:7a23ccc1083c260fa9685c93e3b170baba45aeed4b524deb3f426b0c40c11639"},
    {file = "pyzmq-24.0.1-cp36-cp36m-musllinux_1_1_x86_64.whl", hash = "sha256:fa0ae3275ef706c0309556061185dd0e4c4cd3b7d6f67ae617e4e677c7a41e2e"},
    {file = "pyzmq-24.0.1-cp36-cp36m-win32.whl", hash = "sha256:f01de4ec083daebf210531e2cca3bdb1608dbbbe00a9723e261d92087a1f6ebc"},
    {file = "pyzmq-24.0.1-cp36-cp36m-win_amd64.whl", hash = "sha256:de4217b9eb8b541cf2b7fde4401ce9d9a411cc0af85d410f9d6f4333f43640be"},
    {file = "pyzmq-24.0.1-cp37-cp37m-macosx_10_9_x86_64.whl", hash = "sha256:78068e8678ca023594e4a0ab558905c1033b2d3e806a0ad9e3094e231e115a33"},
    {file = "pyzmq-24.0.1-cp37-cp37m-manylinux_2_17_aarch64.manylinux2014_aarch64.whl", hash = "sha256:77c2713faf25a953c69cf0f723d1b7dd83827b0834e6c41e3fb3bbc6765914a1"},
    {file = "pyzmq-24.0.1-cp37-cp37m-manylinux_2_5_i686.manylinux1_i686.whl", hash = "sha256:8bb4af15f305056e95ca1bd086239b9ebc6ad55e9f49076d27d80027f72752f6"},
    {file = "pyzmq-24.0.1-cp37-cp37m-manylinux_2_5_x86_64.manylinux1_x86_64.whl", hash = "sha256:0f14cffd32e9c4c73da66db97853a6aeceaac34acdc0fae9e5bbc9370281864c"},
    {file = "pyzmq-24.0.1-cp37-cp37m-musllinux_1_1_aarch64.whl", hash = "sha256:0108358dab8c6b27ff6b985c2af4b12665c1bc659648284153ee501000f5c107"},
    {file = "pyzmq-24.0.1-cp37-cp37m-musllinux_1_1_i686.whl", hash = "sha256:d66689e840e75221b0b290b0befa86f059fb35e1ee6443bce51516d4d61b6b99"},
    {file = "pyzmq-24.0.1-cp37-cp37m-musllinux_1_1_x86_64.whl", hash = "sha256:ae08ac90aa8fa14caafc7a6251bd218bf6dac518b7bff09caaa5e781119ba3f2"},
    {file = "pyzmq-24.0.1-cp37-cp37m-win32.whl", hash = "sha256:8421aa8c9b45ea608c205db9e1c0c855c7e54d0e9c2c2f337ce024f6843cab3b"},
    {file = "pyzmq-24.0.1-cp37-cp37m-win_amd64.whl", hash = "sha256:54d8b9c5e288362ec8595c1d98666d36f2070fd0c2f76e2b3c60fbad9bd76227"},
    {file = "pyzmq-24.0.1-cp38-cp38-macosx_10_15_universal2.whl", hash = "sha256:acbd0a6d61cc954b9f535daaa9ec26b0a60a0d4353c5f7c1438ebc88a359a47e"},
    {file = "pyzmq-24.0.1-cp38-cp38-macosx_10_9_x86_64.whl", hash = "sha256:47b11a729d61a47df56346283a4a800fa379ae6a85870d5a2e1e4956c828eedc"},
    {file = "pyzmq-24.0.1-cp38-cp38-manylinux_2_12_i686.manylinux2010_i686.whl", hash = "sha256:abe6eb10122f0d746a0d510c2039ae8edb27bc9af29f6d1b05a66cc2401353ff"},
    {file = "pyzmq-24.0.1-cp38-cp38-manylinux_2_12_x86_64.manylinux2010_x86_64.whl", hash = "sha256:07bec1a1b22dacf718f2c0e71b49600bb6a31a88f06527dfd0b5aababe3fa3f7"},
    {file = "pyzmq-24.0.1-cp38-cp38-manylinux_2_17_aarch64.manylinux2014_aarch64.whl", hash = "sha256:f0d945a85b70da97ae86113faf9f1b9294efe66bd4a5d6f82f2676d567338b66"},
    {file = "pyzmq-24.0.1-cp38-cp38-musllinux_1_1_aarch64.whl", hash = "sha256:1b7928bb7580736ffac5baf814097be342ba08d3cfdfb48e52773ec959572287"},
    {file = "pyzmq-24.0.1-cp38-cp38-musllinux_1_1_i686.whl", hash = "sha256:b946da90dc2799bcafa682692c1d2139b2a96ec3c24fa9fc6f5b0da782675330"},
    {file = "pyzmq-24.0.1-cp38-cp38-musllinux_1_1_x86_64.whl", hash = "sha256:c8840f064b1fb377cffd3efeaad2b190c14d4c8da02316dae07571252d20b31f"},
    {file = "pyzmq-24.0.1-cp38-cp38-win32.whl", hash = "sha256:4854f9edc5208f63f0841c0c667260ae8d6846cfa233c479e29fdc85d42ebd58"},
    {file = "pyzmq-24.0.1-cp38-cp38-win_amd64.whl", hash = "sha256:42d4f97b9795a7aafa152a36fe2ad44549b83a743fd3e77011136def512e6c2a"},
    {file = "pyzmq-24.0.1-cp39-cp39-macosx_10_15_universal2.whl", hash = "sha256:52afb0ac962963fff30cf1be775bc51ae083ef4c1e354266ab20e5382057dd62"},
    {file = "pyzmq-24.0.1-cp39-cp39-macosx_10_9_x86_64.whl", hash = "sha256:8bad8210ad4df68c44ff3685cca3cda448ee46e20d13edcff8909eba6ec01ca4"},
    {file = "pyzmq-24.0.1-cp39-cp39-manylinux_2_12_i686.manylinux2010_i686.whl", hash = "sha256:dabf1a05318d95b1537fd61d9330ef4313ea1216eea128a17615038859da3b3b"},
    {file = "pyzmq-24.0.1-cp39-cp39-manylinux_2_12_x86_64.manylinux2010_x86_64.whl", hash = "sha256:5bd3d7dfd9cd058eb68d9a905dec854f86649f64d4ddf21f3ec289341386c44b"},
    {file = "pyzmq-24.0.1-cp39-cp39-manylinux_2_17_aarch64.manylinux2014_aarch64.whl", hash = "sha256:e8012bce6836d3f20a6c9599f81dfa945f433dab4dbd0c4917a6fb1f998ab33d"},
    {file = "pyzmq-24.0.1-cp39-cp39-musllinux_1_1_aarch64.whl", hash = "sha256:c31805d2c8ade9b11feca4674eee2b9cce1fec3e8ddb7bbdd961a09dc76a80ea"},
    {file = "pyzmq-24.0.1-cp39-cp39-musllinux_1_1_i686.whl", hash = "sha256:3104f4b084ad5d9c0cb87445cc8cfd96bba710bef4a66c2674910127044df209"},
    {file = "pyzmq-24.0.1-cp39-cp39-musllinux_1_1_x86_64.whl", hash = "sha256:df0841f94928f8af9c7a1f0aaaffba1fb74607af023a152f59379c01c53aee58"},
    {file = "pyzmq-24.0.1-cp39-cp39-win32.whl", hash = "sha256:a435ef8a3bd95c8a2d316d6e0ff70d0db524f6037411652803e118871d703333"},
    {file = "pyzmq-24.0.1-cp39-cp39-win_amd64.whl", hash = "sha256:2032d9cb994ce3b4cba2b8dfae08c7e25bc14ba484c770d4d3be33c27de8c45b"},
    {file = "pyzmq-24.0.1-pp37-pypy37_pp73-macosx_10_9_x86_64.whl", hash = "sha256:bb5635c851eef3a7a54becde6da99485eecf7d068bd885ac8e6d173c4ecd68b0"},
    {file = "pyzmq-24.0.1-pp37-pypy37_pp73-manylinux_2_12_i686.manylinux2010_i686.whl", hash = "sha256:83ea1a398f192957cb986d9206ce229efe0ee75e3c6635baff53ddf39bd718d5"},
    {file = "pyzmq-24.0.1-pp37-pypy37_pp73-manylinux_2_12_x86_64.manylinux2010_x86_64.whl", hash = "sha256:941fab0073f0a54dc33d1a0460cb04e0d85893cb0c5e1476c785000f8b359409"},
    {file = "pyzmq-24.0.1-pp37-pypy37_pp73-manylinux_2_17_aarch64.manylinux2014_aarch64.whl", hash = "sha256:0e8f482c44ccb5884bf3f638f29bea0f8dc68c97e38b2061769c4cb697f6140d"},
    {file = "pyzmq-24.0.1-pp37-pypy37_pp73-win_amd64.whl", hash = "sha256:613010b5d17906c4367609e6f52e9a2595e35d5cc27d36ff3f1b6fa6e954d944"},
    {file = "pyzmq-24.0.1-pp38-pypy38_pp73-macosx_10_9_x86_64.whl", hash = "sha256:65c94410b5a8355cfcf12fd600a313efee46ce96a09e911ea92cf2acf6708804"},
    {file = "pyzmq-24.0.1-pp38-pypy38_pp73-manylinux_2_12_i686.manylinux2010_i686.whl", hash = "sha256:20e7eeb1166087db636c06cae04a1ef59298627f56fb17da10528ab52a14c87f"},
    {file = "pyzmq-24.0.1-pp38-pypy38_pp73-manylinux_2_12_x86_64.manylinux2010_x86_64.whl", hash = "sha256:a2712aee7b3834ace51738c15d9ee152cc5a98dc7d57dd93300461b792ab7b43"},
    {file = "pyzmq-24.0.1-pp38-pypy38_pp73-manylinux_2_17_aarch64.manylinux2014_aarch64.whl", hash = "sha256:1a7c280185c4da99e0cc06c63bdf91f5b0b71deb70d8717f0ab870a43e376db8"},
    {file = "pyzmq-24.0.1-pp38-pypy38_pp73-win_amd64.whl", hash = "sha256:858375573c9225cc8e5b49bfac846a77b696b8d5e815711b8d4ba3141e6e8879"},
    {file = "pyzmq-24.0.1-pp39-pypy39_pp73-macosx_10_9_x86_64.whl", hash = "sha256:80093b595921eed1a2cead546a683b9e2ae7f4a4592bb2ab22f70d30174f003a"},
    {file = "pyzmq-24.0.1-pp39-pypy39_pp73-manylinux_2_17_aarch64.manylinux2014_aarch64.whl", hash = "sha256:8f3f3154fde2b1ff3aa7b4f9326347ebc89c8ef425ca1db8f665175e6d3bd42f"},
    {file = "pyzmq-24.0.1-pp39-pypy39_pp73-manylinux_2_17_i686.manylinux2014_i686.whl", hash = "sha256:abb756147314430bee5d10919b8493c0ccb109ddb7f5dfd2fcd7441266a25b75"},
    {file = "pyzmq-24.0.1-pp39-pypy39_pp73-manylinux_2_17_x86_64.manylinux2014_x86_64.whl", hash = "sha256:44e706bac34e9f50779cb8c39f10b53a4d15aebb97235643d3112ac20bd577b4"},
    {file = "pyzmq-24.0.1-pp39-pypy39_pp73-win_amd64.whl", hash = "sha256:687700f8371643916a1d2c61f3fdaa630407dd205c38afff936545d7b7466066"},
    {file = "pyzmq-24.0.1.tar.gz", hash = "sha256:216f5d7dbb67166759e59b0479bca82b8acf9bed6015b526b8eb10143fb08e77"},
]
qtconsole = [
    {file = "qtconsole-5.4.0-py3-none-any.whl", hash = "sha256:be13560c19bdb3b54ed9741a915aa701a68d424519e8341ac479a91209e694b2"},
    {file = "qtconsole-5.4.0.tar.gz", hash = "sha256:57748ea2fd26320a0b77adba20131cfbb13818c7c96d83fafcb110ff55f58b35"},
]
QtPy = [
    {file = "QtPy-2.3.0-py3-none-any.whl", hash = "sha256:8d6d544fc20facd27360ea189592e6135c614785f0dec0b4f083289de6beb408"},
    {file = "QtPy-2.3.0.tar.gz", hash = "sha256:0603c9c83ccc035a4717a12908bf6bc6cb22509827ea2ec0e94c2da7c9ed57c5"},
]
requests = [
    {file = "requests-2.28.1-py3-none-any.whl", hash = "sha256:8fefa2a1a1365bf5520aac41836fbee479da67864514bdb821f31ce07ce65349"},
    {file = "requests-2.28.1.tar.gz", hash = "sha256:7c5599b102feddaa661c826c56ab4fee28bfd17f5abca1ebbe3e7f19d7c97983"},
]
Send2Trash = [
    {file = "Send2Trash-1.8.0-py3-none-any.whl", hash = "sha256:f20eaadfdb517eaca5ce077640cb261c7d2698385a6a0f072a4a5447fd49fa08"},
    {file = "Send2Trash-1.8.0.tar.gz", hash = "sha256:d2c24762fd3759860a0aff155e45871447ea58d2be6bdd39b5c8f966a0c99c2d"},
]
six = [
    {file = "six-1.16.0-py2.py3-none-any.whl", hash = "sha256:8abb2f1d86890a2dfb989f9a77cfcfd3e47c2a354b01111771326f8aa26e0254"},
    {file = "six-1.16.0.tar.gz", hash = "sha256:1e61c37477a1626458e36f7b1d82aa5c9b094fa4802892072e49de9c60c4c926"},
]
sniffio = [
    {file = "sniffio-1.3.0-py3-none-any.whl", hash = "sha256:eecefdce1e5bbfb7ad2eeaabf7c1eeb404d7757c379bd1f7e5cce9d8bf425384"},
    {file = "sniffio-1.3.0.tar.gz", hash = "sha256:e60305c5e5d314f5389259b7f22aaa33d8f7dee49763119234af3755c55b9101"},
]
snowballstemmer = [
    {file = "snowballstemmer-2.2.0-py2.py3-none-any.whl", hash = "sha256:c8e1716e83cc398ae16824e5572ae04e0d9fc2c6b985fb0f900f5f0c96ecba1a"},
    {file = "snowballstemmer-2.2.0.tar.gz", hash = "sha256:09b16deb8547d3412ad7b590689584cd0fe25ec8db3be37788be3810cbf19cb1"},
]
soupsieve = [
    {file = "soupsieve-2.3.2.post1-py3-none-any.whl", hash = "sha256:3b2503d3c7084a42b1ebd08116e5f81aadfaea95863628c80a3b774a11b7c759"},
    {file = "soupsieve-2.3.2.post1.tar.gz", hash = "sha256:fc53893b3da2c33de295667a0e19f078c14bf86544af307354de5fcf12a3f30d"},
]
Sphinx = [
    {file = "Sphinx-5.3.0.tar.gz", hash = "sha256:51026de0a9ff9fc13c05d74913ad66047e104f56a129ff73e174eb5c3ee794b5"},
    {file = "sphinx-5.3.0-py3-none-any.whl", hash = "sha256:060ca5c9f7ba57a08a1219e547b269fadf125ae25b06b9fa7f66768efb652d6d"},
]
sphinxcontrib-applehelp = [
    {file = "sphinxcontrib-applehelp-1.0.2.tar.gz", hash = "sha256:a072735ec80e7675e3f432fcae8610ecf509c5f1869d17e2eecff44389cdbc58"},
    {file = "sphinxcontrib_applehelp-1.0.2-py2.py3-none-any.whl", hash = "sha256:806111e5e962be97c29ec4c1e7fe277bfd19e9652fb1a4392105b43e01af885a"},
]
sphinxcontrib-devhelp = [
    {file = "sphinxcontrib-devhelp-1.0.2.tar.gz", hash = "sha256:ff7f1afa7b9642e7060379360a67e9c41e8f3121f2ce9164266f61b9f4b338e4"},
    {file = "sphinxcontrib_devhelp-1.0.2-py2.py3-none-any.whl", hash = "sha256:8165223f9a335cc1af7ffe1ed31d2871f325254c0423bc0c4c7cd1c1e4734a2e"},
]
sphinxcontrib-htmlhelp = [
    {file = "sphinxcontrib-htmlhelp-2.0.0.tar.gz", hash = "sha256:f5f8bb2d0d629f398bf47d0d69c07bc13b65f75a81ad9e2f71a63d4b7a2f6db2"},
    {file = "sphinxcontrib_htmlhelp-2.0.0-py2.py3-none-any.whl", hash = "sha256:d412243dfb797ae3ec2b59eca0e52dac12e75a241bf0e4eb861e450d06c6ed07"},
]
sphinxcontrib-jsmath = [
    {file = "sphinxcontrib-jsmath-1.0.1.tar.gz", hash = "sha256:a9925e4a4587247ed2191a22df5f6970656cb8ca2bd6284309578f2153e0c4b8"},
    {file = "sphinxcontrib_jsmath-1.0.1-py2.py3-none-any.whl", hash = "sha256:2ec2eaebfb78f3f2078e73666b1415417a116cc848b72e5172e596c871103178"},
]
sphinxcontrib-qthelp = [
    {file = "sphinxcontrib-qthelp-1.0.3.tar.gz", hash = "sha256:4c33767ee058b70dba89a6fc5c1892c0d57a54be67ddd3e7875a18d14cba5a72"},
    {file = "sphinxcontrib_qthelp-1.0.3-py2.py3-none-any.whl", hash = "sha256:bd9fc24bcb748a8d51fd4ecaade681350aa63009a347a8c14e637895444dfab6"},
]
sphinxcontrib-serializinghtml = [
    {file = "sphinxcontrib-serializinghtml-1.1.5.tar.gz", hash = "sha256:aa5f6de5dfdf809ef505c4895e51ef5c9eac17d0f287933eb49ec495280b6952"},
    {file = "sphinxcontrib_serializinghtml-1.1.5-py2.py3-none-any.whl", hash = "sha256:352a9a00ae864471d3a7ead8d7d79f5fc0b57e8b3f95e9867eb9eb28999b92fd"},
]
stack-data = [
    {file = "stack_data-0.6.0-py3-none-any.whl", hash = "sha256:b92d206ef355a367d14316b786ab41cb99eb453a21f2cb216a4204625ff7bc07"},
    {file = "stack_data-0.6.0.tar.gz", hash = "sha256:8e515439f818efaa251036af72d89e4026e2b03993f3453c000b200fb4f2d6aa"},
]
terminado = [
    {file = "terminado-0.17.0-py3-none-any.whl", hash = "sha256:bf6fe52accd06d0661d7611cc73202121ec6ee51e46d8185d489ac074ca457c2"},
    {file = "terminado-0.17.0.tar.gz", hash = "sha256:520feaa3aeab8ad64a69ca779be54be9234edb2d0d6567e76c93c2c9a4e6e43f"},
]
tinycss2 = [
    {file = "tinycss2-1.2.1-py3-none-any.whl", hash = "sha256:2b80a96d41e7c3914b8cda8bc7f705a4d9c49275616e886103dd839dfc847847"},
    {file = "tinycss2-1.2.1.tar.gz", hash = "sha256:8cff3a8f066c2ec677c06dbc7b45619804a6938478d9d73c284b29d14ecb0627"},
]
tomli = [
    {file = "tomli-2.0.1-py3-none-any.whl", hash = "sha256:939de3e7a6161af0c887ef91b7d41a53e7c5a1ca976325f429cb46ea9bc30ecc"},
    {file = "tomli-2.0.1.tar.gz", hash = "sha256:de526c12914f0c550d15924c62d72abc48d6fe7364aa87328337a31007fe8a4f"},
]
tomlkit = [
    {file = "tomlkit-0.11.6-py3-none-any.whl", hash = "sha256:07de26b0d8cfc18f871aec595fda24d95b08fef89d147caa861939f37230bf4b"},
    {file = "tomlkit-0.11.6.tar.gz", hash = "sha256:71b952e5721688937fb02cf9d354dbcf0785066149d2855e44531ebdd2b65d73"},
]
tornado = [
    {file = "tornado-6.2-cp37-abi3-macosx_10_9_universal2.whl", hash = "sha256:20f638fd8cc85f3cbae3c732326e96addff0a15e22d80f049e00121651e82e72"},
    {file = "tornado-6.2-cp37-abi3-macosx_10_9_x86_64.whl", hash = "sha256:87dcafae3e884462f90c90ecc200defe5e580a7fbbb4365eda7c7c1eb809ebc9"},
    {file = "tornado-6.2-cp37-abi3-manylinux_2_17_aarch64.manylinux2014_aarch64.whl", hash = "sha256:ba09ef14ca9893954244fd872798b4ccb2367c165946ce2dd7376aebdde8e3ac"},
    {file = "tornado-6.2-cp37-abi3-manylinux_2_5_i686.manylinux1_i686.manylinux_2_17_i686.manylinux2014_i686.whl", hash = "sha256:b8150f721c101abdef99073bf66d3903e292d851bee51910839831caba341a75"},
    {file = "tornado-6.2-cp37-abi3-manylinux_2_5_x86_64.manylinux1_x86_64.manylinux_2_17_x86_64.manylinux2014_x86_64.whl", hash = "sha256:d3a2f5999215a3a06a4fc218026cd84c61b8b2b40ac5296a6db1f1451ef04c1e"},
    {file = "tornado-6.2-cp37-abi3-musllinux_1_1_aarch64.whl", hash = "sha256:5f8c52d219d4995388119af7ccaa0bcec289535747620116a58d830e7c25d8a8"},
    {file = "tornado-6.2-cp37-abi3-musllinux_1_1_i686.whl", hash = "sha256:6fdfabffd8dfcb6cf887428849d30cf19a3ea34c2c248461e1f7d718ad30b66b"},
    {file = "tornado-6.2-cp37-abi3-musllinux_1_1_x86_64.whl", hash = "sha256:1d54d13ab8414ed44de07efecb97d4ef7c39f7438cf5e976ccd356bebb1b5fca"},
    {file = "tornado-6.2-cp37-abi3-win32.whl", hash = "sha256:5c87076709343557ef8032934ce5f637dbb552efa7b21d08e89ae7619ed0eb23"},
    {file = "tornado-6.2-cp37-abi3-win_amd64.whl", hash = "sha256:e5f923aa6a47e133d1cf87d60700889d7eae68988704e20c75fb2d65677a8e4b"},
    {file = "tornado-6.2.tar.gz", hash = "sha256:9b630419bde84ec666bfd7ea0a4cb2a8a651c2d5cccdbdd1972a0c859dfc3c13"},
]
traitlets = [
    {file = "traitlets-5.5.0-py3-none-any.whl", hash = "sha256:1201b2c9f76097195989cdf7f65db9897593b0dfd69e4ac96016661bb6f0d30f"},
    {file = "traitlets-5.5.0.tar.gz", hash = "sha256:b122f9ff2f2f6c1709dab289a05555be011c87828e911c0cf4074b85cb780a79"},
]
typing-extensions = [
    {file = "typing_extensions-4.4.0-py3-none-any.whl", hash = "sha256:16fa4864408f655d35ec496218b85f79b3437c829e93320c7c9215ccfd92489e"},
    {file = "typing_extensions-4.4.0.tar.gz", hash = "sha256:1511434bb92bf8dd198c12b1cc812e800d4181cfcb867674e0f8279cc93087aa"},
]
urllib3 = [
    {file = "urllib3-1.26.12-py2.py3-none-any.whl", hash = "sha256:b930dd878d5a8afb066a637fbb35144fe7901e3b209d1cd4f524bd0e9deee997"},
    {file = "urllib3-1.26.12.tar.gz", hash = "sha256:3fa96cf423e6987997fc326ae8df396db2a8b7c667747d47ddd8ecba91f4a74e"},
]
wcwidth = [
    {file = "wcwidth-0.2.5-py2.py3-none-any.whl", hash = "sha256:beb4802a9cebb9144e99086eff703a642a13d6a0052920003a230f3294bbe784"},
    {file = "wcwidth-0.2.5.tar.gz", hash = "sha256:c4d647b99872929fdb7bdcaa4fbe7f01413ed3d98077df798530e5b04f116c83"},
]
webencodings = [
    {file = "webencodings-0.5.1-py2.py3-none-any.whl", hash = "sha256:a0af1213f3c2226497a97e2b3aa01a7e4bee4f403f95be16fc9acd2947514a78"},
    {file = "webencodings-0.5.1.tar.gz", hash = "sha256:b36a1c245f2d304965eb4e0a82848379241dc04b865afcc4aab16748587e1923"},
]
websocket-client = [
    {file = "websocket-client-1.4.2.tar.gz", hash = "sha256:d6e8f90ca8e2dd4e8027c4561adeb9456b54044312dba655e7cae652ceb9ae59"},
    {file = "websocket_client-1.4.2-py3-none-any.whl", hash = "sha256:d6b06432f184438d99ac1f456eaf22fe1ade524c3dd16e661142dc54e9cba574"},
]
widgetsnbextension = [
    {file = "widgetsnbextension-4.0.3-py3-none-any.whl", hash = "sha256:7f3b0de8fda692d31ef03743b598620e31c2668b835edbd3962d080ccecf31eb"},
    {file = "widgetsnbextension-4.0.3.tar.gz", hash = "sha256:34824864c062b0b3030ad78210db5ae6a3960dfb61d5b27562d6631774de0286"},
]
zipp = [
    {file = "zipp-3.10.0-py3-none-any.whl", hash = "sha256:4fcb6f278987a6605757302a6e40e896257570d11c51628968ccb2a47e80c6c1"},
    {file = "zipp-3.10.0.tar.gz", hash = "sha256:7a7262fd930bd3e36c50b9a64897aec3fafff3dfdeec9623ae22b40e93f99bb8"},
]<|MERGE_RESOLUTION|>--- conflicted
+++ resolved
@@ -96,6 +96,14 @@
 
 [package.extras]
 test = ["astroid (<=2.5.3)", "pytest"]
+
+[[package]]
+name = "atomicwrites"
+version = "1.4.1"
+description = "Atomic file writes."
+category = "dev"
+optional = false
+python-versions = ">=2.7, !=3.0.*, !=3.1.*, !=3.2.*, !=3.3.*"
 
 [[package]]
 name = "attrs"
@@ -277,17 +285,6 @@
 category = "dev"
 optional = false
 python-versions = ">=3.6"
-
-[[package]]
-name = "exceptiongroup"
-version = "1.0.1"
-description = "Backport of PEP 654 (exception groups)"
-category = "dev"
-optional = false
-python-versions = ">=3.7"
-
-[package.extras]
-test = ["pytest (>=6)"]
 
 [[package]]
 name = "execnet"
@@ -1235,23 +1232,24 @@
 
 [[package]]
 name = "pytest"
-version = "7.2.0"
+version = "6.2.5"
 description = "pytest: simple powerful testing with Python"
 category = "dev"
 optional = false
-python-versions = ">=3.7"
-
-[package.dependencies]
+python-versions = ">=3.6"
+
+[package.dependencies]
+atomicwrites = {version = ">=1.0", markers = "sys_platform == \"win32\""}
 attrs = ">=19.2.0"
 colorama = {version = "*", markers = "sys_platform == \"win32\""}
-exceptiongroup = {version = ">=1.0.0rc8", markers = "python_version < \"3.11\""}
 iniconfig = "*"
 packaging = "*"
 pluggy = ">=0.12,<2.0"
-tomli = {version = ">=1.0.0", markers = "python_version < \"3.11\""}
-
-[package.extras]
-testing = ["argcomplete", "hypothesis (>=3.56)", "mock", "nose", "pygments (>=2.7.2)", "requests", "xmlschema"]
+py = ">=1.8.2"
+toml = "*"
+
+[package.extras]
+testing = ["argcomplete", "hypothesis (>=3.56)", "mock", "nose", "requests", "xmlschema"]
 
 [[package]]
 name = "pytest-cov"
@@ -1604,6 +1602,14 @@
 test = ["flake8", "isort", "pytest"]
 
 [[package]]
+name = "toml"
+version = "0.10.2"
+description = "Python Library for Tom's Obvious, Minimal Language"
+category = "dev"
+optional = false
+python-versions = ">=2.6, !=3.0.*, !=3.1.*, !=3.2.*"
+
+[[package]]
 name = "tomli"
 version = "2.0.1"
 description = "A lil' TOML parser"
@@ -1712,11 +1718,7 @@
 [metadata]
 lock-version = "1.1"
 python-versions = "^3.8"
-<<<<<<< HEAD
-content-hash = "42aa86ec84474e5b1e0204f0752c1edc862649c07aa96997f8a2664253f43818"
-=======
 content-hash = "cef91b7ea4856b3b50fc8802cc57ceb71f430d4bfff661d1cec1eb4aa4dd0d5f"
->>>>>>> a4d8da5b
 
 [metadata.files]
 alabaster = [
@@ -1794,12 +1796,9 @@
 asttokens = [
     {file = "asttokens-2.1.0-py2.py3-none-any.whl", hash = "sha256:1b28ed85e254b724439afc783d4bee767f780b936c3fe8b3275332f42cf5f561"},
     {file = "asttokens-2.1.0.tar.gz", hash = "sha256:4aa76401a151c8cc572d906aad7aea2a841780834a19d780f4321c0fe1b54635"},
-<<<<<<< HEAD
-=======
 ]
 atomicwrites = [
     {file = "atomicwrites-1.4.1.tar.gz", hash = "sha256:81b2c9071a49367a7f770170e5eec8cb66567cfbbc8c73d20ce5ca4a8d71cf11"},
->>>>>>> a4d8da5b
 ]
 attrs = [
     {file = "attrs-22.1.0-py2.py3-none-any.whl", hash = "sha256:86efa402f67bf2df34f51a335487cf46b1ec130d02b8d39fd248abfd30da551c"},
@@ -1994,10 +1993,6 @@
     {file = "entrypoints-0.4-py3-none-any.whl", hash = "sha256:f174b5ff827504fd3cd97cc3f8649f3693f51538c7e4bdf3ef002c8429d42f9f"},
     {file = "entrypoints-0.4.tar.gz", hash = "sha256:b706eddaa9218a19ebcd67b56818f05bb27589b1ca9e8d797b74affad4ccacd4"},
 ]
-exceptiongroup = [
-    {file = "exceptiongroup-1.0.1-py3-none-any.whl", hash = "sha256:4d6c0aa6dd825810941c792f53d7b8d71da26f5e5f84f20f9508e8f2d33b140a"},
-    {file = "exceptiongroup-1.0.1.tar.gz", hash = "sha256:73866f7f842ede6cb1daa42c4af078e2035e5f7607f0e2c762cc51bb31bbe7b2"},
-]
 execnet = [
     {file = "execnet-1.9.0-py2.py3-none-any.whl", hash = "sha256:a295f7cc774947aac58dde7fdc85f4aa00c42adf5d8f5468fc630c1acf30a142"},
     {file = "execnet-1.9.0.tar.gz", hash = "sha256:8f694f3ba9cc92cab508b152dcfe322153975c29bda272e2fd7f3f00f36e47c5"},
@@ -2427,8 +2422,8 @@
     {file = "pyserial-3.5.tar.gz", hash = "sha256:3c77e014170dfffbd816e6ffc205e9842efb10be9f58ec16d3e8675b4925cddb"},
 ]
 pytest = [
-    {file = "pytest-7.2.0-py3-none-any.whl", hash = "sha256:892f933d339f068883b6fd5a459f03d85bfcb355e4981e146d2c7616c21fef71"},
-    {file = "pytest-7.2.0.tar.gz", hash = "sha256:c4014eb40e10f11f355ad4e3c2fb2c6c6d1919c73f3b5a433de4708202cade59"},
+    {file = "pytest-6.2.5-py3-none-any.whl", hash = "sha256:7310f8d27bc79ced999e760ca304d69f6ba6c6649c0b60fb0e04a4a77cacc134"},
+    {file = "pytest-6.2.5.tar.gz", hash = "sha256:131b36680866a76e6781d13f101efb86cf674ebb9762eb70d3082b6f29889e89"},
 ]
 pytest-cov = [
     {file = "pytest-cov-3.0.0.tar.gz", hash = "sha256:e7f0f5b1617d2210a2cabc266dfe2f4c75a8d32fb89eafb7ad9d06f6d076d470"},
@@ -2664,6 +2659,10 @@
     {file = "tinycss2-1.2.1-py3-none-any.whl", hash = "sha256:2b80a96d41e7c3914b8cda8bc7f705a4d9c49275616e886103dd839dfc847847"},
     {file = "tinycss2-1.2.1.tar.gz", hash = "sha256:8cff3a8f066c2ec677c06dbc7b45619804a6938478d9d73c284b29d14ecb0627"},
 ]
+toml = [
+    {file = "toml-0.10.2-py2.py3-none-any.whl", hash = "sha256:806143ae5bfb6a3c6e736a764057db0e6a0e05e338b5630894a5f779cabb4f9b"},
+    {file = "toml-0.10.2.tar.gz", hash = "sha256:b3bda1d108d5dd99f4a20d24d9c348e91c4db7ab1b749200bded2f839ccbe68f"},
+]
 tomli = [
     {file = "tomli-2.0.1-py3-none-any.whl", hash = "sha256:939de3e7a6161af0c887ef91b7d41a53e7c5a1ca976325f429cb46ea9bc30ecc"},
     {file = "tomli-2.0.1.tar.gz", hash = "sha256:de526c12914f0c550d15924c62d72abc48d6fe7364aa87328337a31007fe8a4f"},
